--- conflicted
+++ resolved
@@ -129,12 +129,10 @@
 	uint32_t		_frequency;
 	struct spi_dev_s	*_dev;
 
-<<<<<<< HEAD
 protected:
 	int			_bus;
-=======
+
 	int	_transfer(uint8_t *send, uint8_t *recv, unsigned len);
->>>>>>> 4dc65d6f
 };
 
 } // namespace device
