--- conflicted
+++ resolved
@@ -80,13 +80,8 @@
 /* PX4FLOW Registers addresses */
 #define PX4FLOW_REG			0x16	///< Measure Register 22
 
-<<<<<<< HEAD
-#define PX4FLOW_CONVERSION_INTERVAL	20000	///< in microseconds! 20000 = 50 Hz 100000 = 10Hz
-#define PX4FLOW_I2C_MAX_BUS_SPEED	100000	///< 100 KHz maximum speed
-=======
 #define PX4FLOW_CONVERSION_INTERVAL	100000	///< in microseconds! 20000 = 50 Hz 100000 = 10Hz
 #define PX4FLOW_I2C_MAX_BUS_SPEED	400000	///< 400 KHz maximum speed
->>>>>>> f0ad98c9
 
 /* oddly, ERROR is not defined for c++ */
 #ifdef ERROR
