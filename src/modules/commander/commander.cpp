/****************************************************************************
 *
 *   Copyright (C) 2013 PX4 Development Team. All rights reserved.
 *   Author: Petri Tanskanen <petri.tanskanen@inf.ethz.ch>
 *           Lorenz Meier <lm@inf.ethz.ch>
 *           Thomas Gubler <thomasgubler@student.ethz.ch>
 *           Julian Oes <joes@student.ethz.ch>
 *           Anton Babushkin <anton.babushkin@me.com>
 *
 * Redistribution and use in source and binary forms, with or without
 * modification, are permitted provided that the following conditions
 * are met:
 *
 * 1. Redistributions of source code must retain the above copyright
 *    notice, this list of conditions and the following disclaimer.
 * 2. Redistributions in binary form must reproduce the above copyright
 *    notice, this list of conditions and the following disclaimer in
 *    the documentation and/or other materials provided with the
 *    distribution.
 * 3. Neither the name PX4 nor the names of its contributors may be
 *    used to endorse or promote products derived from this software
 *    without specific prior written permission.
 *
 * THIS SOFTWARE IS PROVIDED BY THE COPYRIGHT HOLDERS AND CONTRIBUTORS
 * "AS IS" AND ANY EXPRESS OR IMPLIED WARRANTIES, INCLUDING, BUT NOT
 * LIMITED TO, THE IMPLIED WARRANTIES OF MERCHANTABILITY AND FITNESS
 * FOR A PARTICULAR PURPOSE ARE DISCLAIMED. IN NO EVENT SHALL THE
 * COPYRIGHT OWNER OR CONTRIBUTORS BE LIABLE FOR ANY DIRECT, INDIRECT,
 * INCIDENTAL, SPECIAL, EXEMPLARY, OR CONSEQUENTIAL DAMAGES (INCLUDING,
 * BUT NOT LIMITED TO, PROCUREMENT OF SUBSTITUTE GOODS OR SERVICES; LOSS
 * OF USE, DATA, OR PROFITS; OR BUSINESS INTERRUPTION) HOWEVER CAUSED
 * AND ON ANY THEORY OF LIABILITY, WHETHER IN CONTRACT, STRICT
 * LIABILITY, OR TORT (INCLUDING NEGLIGENCE OR OTHERWISE) ARISING IN
 * ANY WAY OUT OF THE USE OF THIS SOFTWARE, EVEN IF ADVISED OF THE
 * POSSIBILITY OF SUCH DAMAGE.
 *
 ****************************************************************************/

/**
 * @file commander.cpp
 * Main system state machine implementation.
 *
 */

#include <nuttx/config.h>
#include <pthread.h>
#include <stdio.h>
#include <stdlib.h>
#include <stdbool.h>
#include <string.h>
#include <unistd.h>
#include <fcntl.h>
#include <errno.h>
#include <systemlib/err.h>
#include <debug.h>
#include <sys/prctl.h>
#include <sys/stat.h>
#include <string.h>
#include <math.h>
#include <poll.h>

#include <uORB/uORB.h>
#include <uORB/topics/sensor_combined.h>
#include <uORB/topics/battery_status.h>
#include <uORB/topics/manual_control_setpoint.h>
#include <uORB/topics/offboard_control_setpoint.h>
#include <uORB/topics/home_position.h>
#include <uORB/topics/vehicle_global_position.h>
#include <uORB/topics/vehicle_local_position.h>
#include <uORB/topics/position_setpoint_triplet.h>
#include <uORB/topics/vehicle_gps_position.h>
#include <uORB/topics/vehicle_command.h>
#include <uORB/topics/target_global_position.h>
#include <uORB/topics/subsystem_info.h>
#include <uORB/topics/actuator_controls.h>
#include <uORB/topics/actuator_armed.h>
#include <uORB/topics/parameter_update.h>
#include <uORB/topics/differential_pressure.h>
#include <uORB/topics/safety.h>

#include <drivers/drv_led.h>
#include <drivers/drv_hrt.h>
#include <drivers/drv_tone_alarm.h>

#include <mavlink/mavlink_log.h>
#include <systemlib/param/param.h>
#include <systemlib/systemlib.h>
#include <systemlib/err.h>
#include <systemlib/cpuload.h>
#include <systemlib/rc_check.h>

#include "px4_custom_mode.h"
#include "commander_helper.h"
#include "state_machine_helper.h"
#include "calibration_routines.h"
#include "accelerometer_calibration.h"
#include "gyro_calibration.h"
#include "mag_calibration.h"
#include "baro_calibration.h"
#include "rc_calibration.h"
#include "airspeed_calibration.h"

/* oddly, ERROR is not defined for c++ */
#ifdef ERROR
# undef ERROR
#endif
static const int ERROR = -1;

extern struct system_load_s system_load;

/* Decouple update interval and hysteris counters, all depends on intervals */
#define COMMANDER_MONITORING_INTERVAL 50000
#define COMMANDER_MONITORING_LOOPSPERMSEC (1/(COMMANDER_MONITORING_INTERVAL/1000.0f))

#define MAVLINK_OPEN_INTERVAL 50000

#define STICK_ON_OFF_LIMIT 0.9f
#define STICK_ON_OFF_HYSTERESIS_TIME_MS 1000
#define STICK_ON_OFF_COUNTER_LIMIT (STICK_ON_OFF_HYSTERESIS_TIME_MS*COMMANDER_MONITORING_LOOPSPERMSEC)

#define POSITION_TIMEOUT 30000 /**< consider the local or global position estimate invalid after 30ms */
<<<<<<< HEAD
#define POSITION_TIMEOUT 1000000 /**< consider the local or global position estimate invalid after 1s */
#define TARGET_POSITION_TIMEOUT 2000000 /**< consider the target position estimate invalid after 2s */
=======
>>>>>>> db474072
#define RC_TIMEOUT 500000
#define DIFFPRESS_TIMEOUT 2000000

#define PRINT_INTERVAL	5000000
#define PRINT_MODE_REJECT_INTERVAL	2000000

enum MAV_MODE_FLAG {
	MAV_MODE_FLAG_CUSTOM_MODE_ENABLED = 1, /* 0b00000001 Reserved for future use. | */
	MAV_MODE_FLAG_TEST_ENABLED = 2, /* 0b00000010 system has a test mode enabled. This flag is intended for temporary system tests and should not be used for stable implementations. | */
	MAV_MODE_FLAG_AUTO_ENABLED = 4, /* 0b00000100 autonomous mode enabled, system finds its own goal positions. Guided flag can be set or not, depends on the actual implementation. | */
	MAV_MODE_FLAG_GUIDED_ENABLED = 8, /* 0b00001000 guided mode enabled, system flies MISSIONs / mission items. | */
	MAV_MODE_FLAG_STABILIZE_ENABLED = 16, /* 0b00010000 system stabilizes electronically its attitude (and optionally position). It needs however further control inputs to move around. | */
	MAV_MODE_FLAG_HIL_ENABLED = 32, /* 0b00100000 hardware in the loop simulation. All motors / actuators are blocked, but internal software is full operational. | */
	MAV_MODE_FLAG_MANUAL_INPUT_ENABLED = 64, /* 0b01000000 remote control input is enabled. | */
	MAV_MODE_FLAG_SAFETY_ARMED = 128, /* 0b10000000 MAV safety set to armed. Motors are enabled / running / can start. Ready to fly. | */
	MAV_MODE_FLAG_ENUM_END = 129, /*  | */
};

/* Mavlink file descriptors */
static int mavlink_fd;

/* flags */
static bool commander_initialized = false;
static volatile bool thread_should_exit = false;		/**< daemon exit flag */
static volatile bool thread_running = false;		/**< daemon status flag */
static int daemon_task;				/**< Handle of daemon task / thread */

static unsigned int leds_counter;
/* To remember when last notification was sent */
static uint64_t last_print_mode_reject_time = 0;
/* if connected via USB */
static bool on_usb_power = false;

static float takeoff_alt = 5.0f;
static int parachute_enabled = 0;
static float eph_epv_threshold = 5.0f;

static struct vehicle_status_s status;
static struct actuator_armed_s armed;
static struct safety_s safety;
static struct vehicle_control_mode_s control_mode;

/* tasks waiting for low prio thread */
typedef enum {
	LOW_PRIO_TASK_NONE = 0,
	LOW_PRIO_TASK_PARAM_SAVE,
	LOW_PRIO_TASK_PARAM_LOAD,
	LOW_PRIO_TASK_GYRO_CALIBRATION,
	LOW_PRIO_TASK_MAG_CALIBRATION,
	LOW_PRIO_TASK_ALTITUDE_CALIBRATION,
	LOW_PRIO_TASK_RC_CALIBRATION,
	LOW_PRIO_TASK_ACCEL_CALIBRATION,
	LOW_PRIO_TASK_AIRSPEED_CALIBRATION
} low_prio_task_t;

static low_prio_task_t low_prio_task = LOW_PRIO_TASK_NONE;

/**
 * The daemon app only briefly exists to start
 * the background job. The stack size assigned in the
 * Makefile does only apply to this management task.
 *
 * The actual stack size should be set in the call
 * to task_create().
 *
 * @ingroup apps
 */
extern "C" __EXPORT int commander_main(int argc, char *argv[]);

/**
 * Print the correct usage.
 */
void usage(const char *reason);

/**
 * React to commands that are sent e.g. from the mavlink module.
 */
bool handle_command(struct vehicle_status_s *status, const struct safety_s *safety, struct vehicle_command_s *cmd, struct actuator_armed_s *armed, struct home_position_s *home, struct vehicle_global_position_s *global_pos, orb_advert_t *home_pub);

/**
 * Mainloop of commander.
 */
int commander_thread_main(int argc, char *argv[]);

void control_status_leds(vehicle_status_s *status, const actuator_armed_s *actuator_armed, bool changed);

void check_valid(hrt_abstime timestamp, hrt_abstime timeout, bool valid_in, bool *valid_out, bool *changed);

void check_mode_switches(struct manual_control_setpoint_s *sp_man, struct vehicle_status_s *status);

transition_result_t set_main_state_rc(struct vehicle_status_s *status, struct manual_control_setpoint_s *sp_man);

void set_control_mode();

void print_reject_mode(struct vehicle_status_s *current_status, const char *msg);

void print_reject_arm(const char *msg);

void print_status();

int arm();
int disarm();

transition_result_t check_navigation_state_machine(struct vehicle_status_s *status, struct vehicle_control_mode_s *control_mode, struct vehicle_local_position_s *local_pos);

/**
 * Loop that runs at a lower rate and priority for calibration and parameter tasks.
 */
void *commander_low_prio_loop(void *arg);

void answer_command(struct vehicle_command_s &cmd, enum VEHICLE_CMD_RESULT result);


int commander_main(int argc, char *argv[])
{
	if (argc < 1)
		usage("missing command");

	if (!strcmp(argv[1], "start")) {

		if (thread_running) {
			warnx("commander already running");
			/* this is not an error */
			exit(0);
		}

		thread_should_exit = false;
		daemon_task = task_spawn_cmd("commander",
					     SCHED_DEFAULT,
					     SCHED_PRIORITY_MAX - 40,
					     3000,
					     commander_thread_main,
					     (argv) ? (const char **)&argv[2] : (const char **)NULL);

		while (!thread_running) {
			usleep(200);
		}

		exit(0);
	}

	if (!strcmp(argv[1], "stop")) {

		if (!thread_running)
			errx(0, "commander already stopped");

		thread_should_exit = true;

		while (thread_running) {
			usleep(200000);
			warnx(".");
		}

		warnx("terminated.");

		exit(0);
	}

	if (!strcmp(argv[1], "status")) {
		if (thread_running) {
			warnx("\tcommander is running");
			print_status();

		} else {
			warnx("\tcommander not started");
		}

		exit(0);
	}

	if (!strcmp(argv[1], "arm")) {
		arm();
		exit(0);
	}

	if (!strcmp(argv[1], "disarm")) {
		disarm();
		exit(0);
	}

	usage("unrecognized command");
	exit(1);
}

void usage(const char *reason)
{
	if (reason)
		fprintf(stderr, "%s\n", reason);

	fprintf(stderr, "usage: daemon {start|stop|status} [-p <additional params>]\n\n");
	exit(1);
}

void print_status()
{
	warnx("usb powered: %s", (on_usb_power) ? "yes" : "no");

	/* read all relevant states */
	int state_sub = orb_subscribe(ORB_ID(vehicle_status));
	struct vehicle_status_s state;
	orb_copy(ORB_ID(vehicle_status), state_sub, &state);

	const char *armed_str;

	switch (state.arming_state) {
	case ARMING_STATE_INIT:
		armed_str = "INIT";
		break;

	case ARMING_STATE_STANDBY:
		armed_str = "STANDBY";
		break;

	case ARMING_STATE_ARMED:
		armed_str = "ARMED";
		break;

	case ARMING_STATE_ARMED_ERROR:
		armed_str = "ARMED_ERROR";
		break;

	case ARMING_STATE_STANDBY_ERROR:
		armed_str = "STANDBY_ERROR";
		break;

	case ARMING_STATE_REBOOT:
		armed_str = "REBOOT";
		break;

	case ARMING_STATE_IN_AIR_RESTORE:
		armed_str = "IN_AIR_RESTORE";
		break;

	default:
		armed_str = "ERR: UNKNOWN STATE";
		break;
	}

	close(state_sub);


	warnx("arming: %s", armed_str);
}

static orb_advert_t status_pub;

int arm()
{
	int arming_res = arming_state_transition(&status, &safety, ARMING_STATE_ARMED, &armed);

	if (arming_res == TRANSITION_CHANGED) {
		mavlink_log_info(mavlink_fd, "[cmd] ARMED by commandline");
		return 0;

	} else {
		return 1;
	}
}

int disarm()
{
	int arming_res = arming_state_transition(&status, &safety, ARMING_STATE_STANDBY, &armed);

	if (arming_res == TRANSITION_CHANGED) {
		mavlink_log_info(mavlink_fd, "[cmd] ARMED by commandline");
		return 0;

	} else {
		return 1;
	}
}

bool handle_command(struct vehicle_status_s *status, const struct safety_s *safety, struct vehicle_command_s *cmd, struct actuator_armed_s *armed, struct home_position_s *home, struct vehicle_global_position_s *global_pos, orb_advert_t *home_pub)
{
	/* result of the command */
	enum VEHICLE_CMD_RESULT result = VEHICLE_CMD_RESULT_UNSUPPORTED;
	bool ret = false;

	/* only handle commands that are meant to be handled by this system and component */
	if (cmd->target_system != status->system_id || ((cmd->target_component != status->component_id) && (cmd->target_component != 0))) { // component_id 0: valid for all components
		return false;
	}

	/* only handle high-priority commands here */

	/* request to set different system mode */
	switch (cmd->command) {
	case VEHICLE_CMD_DO_SET_MODE: {
			uint8_t base_mode = (uint8_t) cmd->param1;
			uint8_t custom_main_mode = (uint8_t) cmd->param2;
			transition_result_t arming_res = TRANSITION_NOT_CHANGED;

			/* set HIL state */
			hil_state_t new_hil_state = (base_mode & MAV_MODE_FLAG_HIL_ENABLED) ? HIL_STATE_ON : HIL_STATE_OFF;
			int hil_ret = hil_state_transition(new_hil_state, status_pub, status, mavlink_fd);

			/* if HIL got enabled, reset battery status state */
			if (hil_ret == OK && status->hil_state == HIL_STATE_ON) {
				/* reset the arming mode to disarmed */
				arming_res = arming_state_transition(status, safety, ARMING_STATE_STANDBY, armed);

				if (arming_res != TRANSITION_DENIED) {
					mavlink_log_info(mavlink_fd, "[cmd] HIL: Reset ARMED state to standby");

				} else {
					mavlink_log_info(mavlink_fd, "[cmd] HIL: FAILED resetting armed state");
				}
			}

			if (hil_ret == OK)
				ret = true;

			// TODO remove debug code
			//mavlink_log_critical(mavlink_fd, "#audio: command setmode: %d %d", base_mode, custom_main_mode);
			/* set arming state */
			arming_res = TRANSITION_NOT_CHANGED;

			if (base_mode & MAV_MODE_FLAG_SAFETY_ARMED) {
				if (safety->safety_switch_available && !safety->safety_off && status->hil_state == HIL_STATE_OFF) {
					print_reject_arm("NOT ARMING: Press safety switch first.");
					arming_res = TRANSITION_DENIED;

				} else {
					arming_res = arming_state_transition(status, safety, ARMING_STATE_ARMED, armed);
				}

				if (arming_res == TRANSITION_CHANGED) {
					mavlink_log_info(mavlink_fd, "[cmd] ARMED by command");
				}

			} else {
				if (status->arming_state == ARMING_STATE_ARMED || status->arming_state == ARMING_STATE_ARMED_ERROR) {
					arming_state_t new_arming_state = (status->arming_state == ARMING_STATE_ARMED ? ARMING_STATE_STANDBY : ARMING_STATE_STANDBY_ERROR);
					arming_res = arming_state_transition(status, safety, new_arming_state, armed);

					if (arming_res == TRANSITION_CHANGED) {
						mavlink_log_info(mavlink_fd, "[cmd] DISARMED by command");
					}

				} else {
					arming_res = TRANSITION_NOT_CHANGED;
				}
			}

			if (arming_res == TRANSITION_CHANGED)
				ret = true;

			/* set main state */
			transition_result_t main_res = TRANSITION_DENIED;

			if (base_mode & MAV_MODE_FLAG_CUSTOM_MODE_ENABLED) {
				/* use autopilot-specific mode */
				if (custom_main_mode == PX4_CUSTOM_MAIN_MODE_MANUAL) {
					/* MANUAL */
					main_res = main_state_transition(status, MAIN_STATE_MANUAL);

				} else if (custom_main_mode == PX4_CUSTOM_MAIN_MODE_SEATBELT) {
					/* SEATBELT */
					main_res = main_state_transition(status, MAIN_STATE_SEATBELT);

				} else if (custom_main_mode == PX4_CUSTOM_MAIN_MODE_EASY) {
					/* EASY */
					main_res = main_state_transition(status, MAIN_STATE_EASY);

				} else if (custom_main_mode == PX4_CUSTOM_MAIN_MODE_AUTO) {
					/* AUTO */
					main_res = main_state_transition(status, MAIN_STATE_AUTO);

				} else if (custom_main_mode == PX4_CUSTOM_MAIN_MODE_FOLLOW) {
					/* FOLLOW */
					main_res = main_state_transition(status, MAIN_STATE_FOLLOW);
				}

			} else {
				/* use base mode */
				if (base_mode & MAV_MODE_FLAG_AUTO_ENABLED) {
					/* AUTO */
					main_res = main_state_transition(status, MAIN_STATE_AUTO);

				} else if (base_mode & MAV_MODE_FLAG_MANUAL_INPUT_ENABLED) {
					if (base_mode & MAV_MODE_FLAG_GUIDED_ENABLED) {
						/* EASY */
						main_res = main_state_transition(status, MAIN_STATE_EASY);

					} else if (base_mode & MAV_MODE_FLAG_STABILIZE_ENABLED) {
						/* MANUAL */
						main_res = main_state_transition(status, MAIN_STATE_MANUAL);
					}
				}
			}

			if (main_res == TRANSITION_CHANGED)
				ret = true;

			if (arming_res != TRANSITION_DENIED && main_res != TRANSITION_DENIED) {
				result = VEHICLE_CMD_RESULT_ACCEPTED;

			} else {
				result = VEHICLE_CMD_RESULT_TEMPORARILY_REJECTED;
			}

			break;
		}

	case VEHICLE_CMD_COMPONENT_ARM_DISARM: {
			transition_result_t arming_res = TRANSITION_NOT_CHANGED;

			if (!armed->armed && ((int)(cmd->param1 + 0.5f)) == 1) {
				if (safety->safety_switch_available && !safety->safety_off && status->hil_state == HIL_STATE_OFF) {
					print_reject_arm("NOT ARMING: Press safety switch first.");
					arming_res = TRANSITION_DENIED;

				} else {
					arming_res = arming_state_transition(status, safety, ARMING_STATE_ARMED, armed);
				}

				if (arming_res == TRANSITION_CHANGED) {
					mavlink_log_critical(mavlink_fd, "#audio: ARMED by component arm cmd");
					result = VEHICLE_CMD_RESULT_ACCEPTED;
					ret = true;

				} else {
					mavlink_log_critical(mavlink_fd, "#audio: REJECTING component arm cmd");
					result = VEHICLE_CMD_RESULT_TEMPORARILY_REJECTED;
				}
			}
		}
		break;

	case VEHICLE_CMD_OVERRIDE_GOTO: {
			// TODO listen vehicle_command topic directly from navigator (?)
			unsigned int mav_goto = cmd->param1;

			if (mav_goto == 0) {	// MAV_GOTO_DO_HOLD
				status->set_nav_state = NAV_STATE_LOITER;
				status->set_nav_state_timestamp = hrt_absolute_time();
				mavlink_log_critical(mavlink_fd, "#audio: pause mission cmd");
				result = VEHICLE_CMD_RESULT_ACCEPTED;
				ret = true;

			} else if (mav_goto == 1) {	// MAV_GOTO_DO_CONTINUE
				status->set_nav_state = NAV_STATE_MISSION;
				status->set_nav_state_timestamp = hrt_absolute_time();
				mavlink_log_critical(mavlink_fd, "#audio: continue mission cmd");
				result = VEHICLE_CMD_RESULT_ACCEPTED;
				ret = true;

			} else {
				mavlink_log_info(mavlink_fd, "Unsupported OVERRIDE_GOTO: %f %f %f %f %f %f %f %f", cmd->param1, cmd->param2, cmd->param3, cmd->param4, cmd->param5, cmd->param6, cmd->param7);
			}
		}
		break;

		/* Flight termination */
	case VEHICLE_CMD_DO_SET_SERVO: { //xxx: needs its own mavlink command

			//XXX: to enable the parachute, a param needs to be set
			//xxx: for safety only for now, param3 is unused by VEHICLE_CMD_DO_SET_SERVO
			if (armed->armed && cmd->param3 > 0.5 && parachute_enabled) {
				transition_result_t failsafe_res = failsafe_state_transition(status, FAILSAFE_STATE_TERMINATION);
				result = VEHICLE_CMD_RESULT_ACCEPTED;
				ret = true;

			} else {
				/* reject parachute depoyment not armed */
				result = VEHICLE_CMD_RESULT_TEMPORARILY_REJECTED;
			}

		}
		break;

	case VEHICLE_CMD_DO_SET_HOME: {
			bool use_current = cmd->param1 > 0.5f;
			if (use_current) {
				/* use current position */
				if (status->condition_global_position_valid) {
					home->lat = global_pos->lat;
					home->lon = global_pos->lon;
					home->alt = global_pos->alt;

					home->timestamp = hrt_absolute_time();

					result = VEHICLE_CMD_RESULT_ACCEPTED;

				} else {
					result = VEHICLE_CMD_RESULT_TEMPORARILY_REJECTED;
				}

			} else {
				/* use specified position */
				home->lat = cmd->param5;
				home->lon = cmd->param6;
				home->alt = cmd->param7;

				home->timestamp = hrt_absolute_time();

				result = VEHICLE_CMD_RESULT_ACCEPTED;
			}

			if (result == VEHICLE_CMD_RESULT_ACCEPTED) {
				warnx("home: lat = %.7f, lon = %.7f, alt = %.2f ", home->lat, home->lon, (double)home->alt);
				mavlink_log_info(mavlink_fd, "[cmd] home: %.7f, %.7f, %.2f", home->lat, home->lon, (double)home->alt);

				/* announce new home position */
				if (*home_pub > 0) {
					orb_publish(ORB_ID(home_position), *home_pub, home);

				} else {
					*home_pub = orb_advertise(ORB_ID(home_position), home);
				}

				/* mark home position as set */
				status->condition_home_position_valid = true;
			}
		}
		break;
	case VEHICLE_CMD_PREFLIGHT_REBOOT_SHUTDOWN:
	case VEHICLE_CMD_PREFLIGHT_CALIBRATION:
	case VEHICLE_CMD_PREFLIGHT_SET_SENSOR_OFFSETS:
	case VEHICLE_CMD_PREFLIGHT_STORAGE:
		/* ignore commands that handled in low prio loop */
		break;

	default:
		/* Warn about unsupported commands, this makes sense because only commands
		 * to this component ID (or all) are passed by mavlink. */
		answer_command(*cmd, VEHICLE_CMD_RESULT_UNSUPPORTED);
		break;
	}
	if (result != VEHICLE_CMD_RESULT_UNSUPPORTED) {
		/* already warned about unsupported commands in "default" case */
		answer_command(*cmd, result);
	}

	/* send any requested ACKs */
	if (cmd->confirmation > 0 && result != VEHICLE_CMD_RESULT_UNSUPPORTED) {
		/* send acknowledge command */
		// XXX TODO
	}

}

int commander_thread_main(int argc, char *argv[])
{
	/* not yet initialized */
	commander_initialized = false;

	bool arm_tune_played = false;
	bool was_armed = false;

	/* set parameters */
	param_t _param_sys_type = param_find("MAV_TYPE");
	param_t _param_system_id = param_find("MAV_SYS_ID");
	param_t _param_component_id = param_find("MAV_COMP_ID");
	param_t _param_takeoff_alt = param_find("NAV_TAKEOFF_ALT");
	param_t _param_enable_parachute = param_find("NAV_PARACHUTE_EN");

	/* welcome user */
	warnx("starting");

	char *main_states_str[MAIN_STATE_MAX];
	main_states_str[0] = "MANUAL";
	main_states_str[1] = "SEATBELT";
	main_states_str[2] = "EASY";
	main_states_str[3] = "FOLLOW";
	main_states_str[4] = "AUTO";

	char *arming_states_str[ARMING_STATE_MAX];
	arming_states_str[0] = "INIT";
	arming_states_str[1] = "STANDBY";
	arming_states_str[2] = "ARMED";
	arming_states_str[3] = "ARMED_ERROR";
	arming_states_str[4] = "STANDBY_ERROR";
	arming_states_str[5] = "REBOOT";
	arming_states_str[6] = "IN_AIR_RESTORE";

	char *failsafe_states_str[FAILSAFE_STATE_MAX];
	failsafe_states_str[0] = "NORMAL";
	failsafe_states_str[1] = "RTL";
	failsafe_states_str[2] = "LAND";
	failsafe_states_str[3] = "TERMINATION";

	/* pthread for slow low prio thread */
	pthread_t commander_low_prio_thread;

	/* initialize */
	if (led_init() != 0) {
		warnx("ERROR: Failed to initialize leds");
	}

	if (buzzer_init() != OK) {
		warnx("ERROR: Failed to initialize buzzer");
	}

	mavlink_fd = open(MAVLINK_LOG_DEVICE, 0);

	/* vehicle status topic */
	memset(&status, 0, sizeof(status));
	status.condition_landed = true;	// initialize to safe value
	// We want to accept RC inputs as default
	status.rc_input_blocked = false;
	status.main_state = MAIN_STATE_MANUAL;
	status.set_nav_state = NAV_STATE_NONE;
	status.set_nav_state_timestamp = 0;
	status.arming_state = ARMING_STATE_INIT;
	status.hil_state = HIL_STATE_OFF;
	status.failsafe_state = FAILSAFE_STATE_NORMAL;

	/* neither manual nor offboard control commands have been received */
	status.offboard_control_signal_found_once = false;
	status.rc_signal_found_once = false;

	/* mark all signals lost as long as they haven't been found */
	status.rc_signal_lost = true;
	status.offboard_control_signal_lost = true;

	/* set battery warning flag */
	status.battery_warning = VEHICLE_BATTERY_WARNING_NONE;
	status.condition_battery_voltage_valid = false;

	// XXX for now just set sensors as initialized
	status.condition_system_sensors_initialized = true;

	status.counter++;
	status.timestamp = hrt_absolute_time();

	/* publish initial state */
	status_pub = orb_advertise(ORB_ID(vehicle_status), &status);

	/* armed topic */
	orb_advert_t armed_pub;
	/* Initialize armed with all false */
	memset(&armed, 0, sizeof(armed));

	/* vehicle control mode topic */
	memset(&control_mode, 0, sizeof(control_mode));
	orb_advert_t control_mode_pub = orb_advertise(ORB_ID(vehicle_control_mode), &control_mode);

	armed_pub = orb_advertise(ORB_ID(actuator_armed), &armed);

	/* home position */
	orb_advert_t home_pub = -1;
	struct home_position_s home;
	memset(&home, 0, sizeof(home));

	if (status_pub < 0) {
		warnx("ERROR: orb_advertise for topic vehicle_status failed (uorb app running?).\n");
		warnx("exiting.");
		exit(ERROR);
	}

	mavlink_log_info(mavlink_fd, "[cmd] started");

	int ret;

	pthread_attr_t commander_low_prio_attr;
	pthread_attr_init(&commander_low_prio_attr);
	pthread_attr_setstacksize(&commander_low_prio_attr, 2992);

	struct sched_param param;
	(void)pthread_attr_getschedparam(&commander_low_prio_attr, &param);

	/* low priority */
	param.sched_priority = SCHED_PRIORITY_DEFAULT - 50;
	(void)pthread_attr_setschedparam(&commander_low_prio_attr, &param);
	pthread_create(&commander_low_prio_thread, &commander_low_prio_attr, commander_low_prio_loop, NULL);
	pthread_attr_destroy(&commander_low_prio_attr);

	/* Start monitoring loop */
	unsigned counter = 0;
	unsigned stick_off_counter = 0;
	unsigned stick_on_counter = 0;

	bool low_battery_voltage_actions_done = false;
	bool critical_battery_voltage_actions_done = false;

	uint64_t last_idle_time = 0;
	uint64_t start_time = 0;

	bool status_changed = true;
	bool param_init_forced = true;

	bool updated = false;

	bool rc_calibration_ok = (OK == rc_calibration_check(mavlink_fd));

	/* Subscribe to safety topic */
	int safety_sub = orb_subscribe(ORB_ID(safety));
	memset(&safety, 0, sizeof(safety));
	safety.safety_switch_available = false;
	safety.safety_off = false;

	/* Subscribe to manual control data */
	int sp_man_sub = orb_subscribe(ORB_ID(manual_control_setpoint));
	struct manual_control_setpoint_s sp_man;
	memset(&sp_man, 0, sizeof(sp_man));

	/* Subscribe to offboard control data */
	int sp_offboard_sub = orb_subscribe(ORB_ID(offboard_control_setpoint));
	struct offboard_control_setpoint_s sp_offboard;
	memset(&sp_offboard, 0, sizeof(sp_offboard));

	/* Subscribe to global position */
	int global_position_sub = orb_subscribe(ORB_ID(vehicle_global_position));
	struct vehicle_global_position_s global_position;
	memset(&global_position, 0, sizeof(global_position));

	/* Subscribe to local position data */
	int local_position_sub = orb_subscribe(ORB_ID(vehicle_local_position));
	struct vehicle_local_position_s local_position;
	memset(&local_position, 0, sizeof(local_position));

	/* Subscribe to target position data */
	int target_position_sub = orb_subscribe(ORB_ID(target_global_position));
	struct target_global_position_s target_position;
	memset(&target_position, 0, sizeof(target_position));

	/*
	 * The home position is set based on GPS only, to prevent a dependency between
	 * position estimator and commander. RAW GPS is more than good enough for a
	 * non-flying vehicle.
	 */

	/* Subscribe to GPS topic */
	int gps_sub = orb_subscribe(ORB_ID(vehicle_gps_position));
	struct vehicle_gps_position_s gps_position;
	memset(&gps_position, 0, sizeof(gps_position));

	/* Subscribe to sensor topic */
	int sensor_sub = orb_subscribe(ORB_ID(sensor_combined));
	struct sensor_combined_s sensors;
	memset(&sensors, 0, sizeof(sensors));

	/* Subscribe to differential pressure topic */
	int diff_pres_sub = orb_subscribe(ORB_ID(differential_pressure));
	struct differential_pressure_s diff_pres;
	memset(&diff_pres, 0, sizeof(diff_pres));

	/* Subscribe to command topic */
	int cmd_sub = orb_subscribe(ORB_ID(vehicle_command));
	struct vehicle_command_s cmd;
	memset(&cmd, 0, sizeof(cmd));

	/* Subscribe to parameters changed topic */
	int param_changed_sub = orb_subscribe(ORB_ID(parameter_update));
	struct parameter_update_s param_changed;
	memset(&param_changed, 0, sizeof(param_changed));

	/* Subscribe to battery topic */
	int battery_sub = orb_subscribe(ORB_ID(battery_status));
	struct battery_status_s battery;
	memset(&battery, 0, sizeof(battery));

	/* Subscribe to subsystem info topic */
	int subsys_sub = orb_subscribe(ORB_ID(subsystem_info));
	struct subsystem_info_s info;
	memset(&info, 0, sizeof(info));

	/* Subscribe to position setpoint triplet */
	int pos_sp_triplet_sub = orb_subscribe(ORB_ID(position_setpoint_triplet));
	struct position_setpoint_triplet_s pos_sp_triplet;
	memset(&pos_sp_triplet, 0, sizeof(pos_sp_triplet));

	control_status_leds(&status, &armed, true);

	/* now initialized */
	commander_initialized = true;
	thread_running = true;

	start_time = hrt_absolute_time();

	while (!thread_should_exit) {

		if (mavlink_fd < 0 && counter % (1000000 / MAVLINK_OPEN_INTERVAL) == 0) {
			/* try to open the mavlink log device every once in a while */
			mavlink_fd = open(MAVLINK_LOG_DEVICE, 0);
		}

		/* update parameters */
		orb_check(param_changed_sub, &updated);

		if (updated || param_init_forced) {
			param_init_forced = false;
			/* parameters changed */
			orb_copy(ORB_ID(parameter_update), param_changed_sub, &param_changed);

			/* update parameters */
			if (!armed.armed) {
				if (param_get(_param_sys_type, &(status.system_type)) != OK) {
					warnx("failed getting new system type");
				}

				/* disable manual override for all systems that rely on electronic stabilization */
				if (status.system_type == VEHICLE_TYPE_COAXIAL ||
				    status.system_type == VEHICLE_TYPE_HELICOPTER ||
				    status.system_type == VEHICLE_TYPE_TRICOPTER ||
				    status.system_type == VEHICLE_TYPE_QUADROTOR ||
				    status.system_type == VEHICLE_TYPE_HEXAROTOR ||
				    status.system_type == VEHICLE_TYPE_OCTOROTOR) {
					status.is_rotary_wing = true;

				} else {
					status.is_rotary_wing = false;
				}

				/* check and update system / component ID */
				param_get(_param_system_id, &(status.system_id));
				param_get(_param_component_id, &(status.component_id));
				status_changed = true;

				/* re-check RC calibration */
				rc_calibration_ok = (OK == rc_calibration_check(mavlink_fd));
			}
			/* navigation parameters */
			param_get(_param_takeoff_alt, &takeoff_alt);
			param_get(_param_enable_parachute, &parachute_enabled);
		}

		orb_check(sp_man_sub, &updated);

		if (updated) {
			orb_copy(ORB_ID(manual_control_setpoint), sp_man_sub, &sp_man);
		}

		orb_check(sp_offboard_sub, &updated);

		if (updated) {
			orb_copy(ORB_ID(offboard_control_setpoint), sp_offboard_sub, &sp_offboard);
		}

		orb_check(sensor_sub, &updated);

		if (updated) {
			orb_copy(ORB_ID(sensor_combined), sensor_sub, &sensors);
		}

		orb_check(diff_pres_sub, &updated);

		if (updated) {
			orb_copy(ORB_ID(differential_pressure), diff_pres_sub, &diff_pres);
		}

		check_valid(diff_pres.timestamp, DIFFPRESS_TIMEOUT, true, &(status.condition_airspeed_valid), &status_changed);

		/* update safety topic */
		orb_check(safety_sub, &updated);

		if (updated) {
			orb_copy(ORB_ID(safety), safety_sub, &safety);

			/* disarm if safety is now on and still armed */
			if (status.hil_state == HIL_STATE_OFF && safety.safety_switch_available && !safety.safety_off && armed.armed) {
				arming_state_t new_arming_state = (status.arming_state == ARMING_STATE_ARMED ? ARMING_STATE_STANDBY : ARMING_STATE_STANDBY_ERROR);
				if (TRANSITION_CHANGED == arming_state_transition(&status, &safety, new_arming_state, &armed)) {
					mavlink_log_info(mavlink_fd, "[cmd] DISARMED by safety switch");
				}
			}
		}

		/* update global position estimate */
		orb_check(global_position_sub, &updated);

		if (updated) {
			/* position changed */
			orb_copy(ORB_ID(vehicle_global_position), global_position_sub, &global_position);
		}

		/* update condition_global_position_valid */
		/* hysteresis for EPH/EPV */
		bool eph_epv_good;
		if (status.condition_global_position_valid) {
			if (global_position.eph > eph_epv_threshold * 2.0f || global_position.epv > eph_epv_threshold * 2.0f) {
				eph_epv_good = false;
			}

		} else {
			if (global_position.eph < eph_epv_threshold && global_position.epv < eph_epv_threshold) {
				eph_epv_good = true;
			}
		}
		check_valid(global_position.timestamp, POSITION_TIMEOUT, eph_epv_good, &(status.condition_global_position_valid), &status_changed);

		/* check if GPS fix is ok */

		/* update home position */
		if (!status.condition_home_position_valid && status.condition_global_position_valid && !armed.armed &&
			(global_position.eph < eph_epv_threshold) && (global_position.epv < eph_epv_threshold)) {

			home.lat = global_position.lat;
			home.lon = global_position.lon;
			home.alt = global_position.alt;

			warnx("home: lat = %.7f, lon = %.7f, alt = %.2f ", home.lat, home.lon, (double)home.alt);
			mavlink_log_info(mavlink_fd, "[cmd] home: %.7f, %.7f, %.2f", home.lat, home.lon, (double)home.alt);

			/* announce new home position */
			if (home_pub > 0) {
				orb_publish(ORB_ID(home_position), home_pub, &home);

			} else {
				home_pub = orb_advertise(ORB_ID(home_position), &home);
			}

			/* mark home position as set */
			status.condition_home_position_valid = true;
			tune_positive(true);
		}

		/* update local position estimate */
		orb_check(local_position_sub, &updated);

		if (updated) {
			/* position changed */
			orb_copy(ORB_ID(vehicle_local_position), local_position_sub, &local_position);
		}

		/* update condition_local_position_valid and condition_local_altitude_valid */
		check_valid(local_position.timestamp, POSITION_TIMEOUT, local_position.xy_valid && eph_epv_good, &(status.condition_local_position_valid), &status_changed);
		check_valid(local_position.timestamp, POSITION_TIMEOUT, local_position.z_valid, &(status.condition_local_altitude_valid), &status_changed);

		/* update target position estimate */
		orb_check(target_position_sub, &updated);

		if (updated) {
			/* target position changed */
			orb_copy(ORB_ID(target_global_position), target_position_sub, &target_position);
		}

		/* update condition_target_position_valid */
		check_valid(target_position.timestamp, TARGET_POSITION_TIMEOUT, target_position.valid, &(status.condition_target_position_valid), &status_changed);

		static bool published_condition_landed_fw = false;
		if (status.is_rotary_wing && status.condition_local_altitude_valid) {
			if (status.condition_landed != local_position.landed) {
				status.condition_landed = local_position.landed;
				status_changed = true;
				published_condition_landed_fw = false; //make sure condition_landed is published again if the system type changes

				if (status.condition_landed) {
					mavlink_log_critical(mavlink_fd, "#audio: LANDED");

				} else {
					mavlink_log_critical(mavlink_fd, "#audio: IN AIR");
				}
			}
		} else {
			if (!published_condition_landed_fw) {
				status.condition_landed = false; // Fixedwing does not have a landing detector currently
				published_condition_landed_fw = true;
				status_changed = true;
			}
		}

		/* update battery status */
		orb_check(battery_sub, &updated);

		if (updated) {
			orb_copy(ORB_ID(battery_status), battery_sub, &battery);

			/* only consider battery voltage if system has been running 2s and battery voltage is valid */
			if (hrt_absolute_time() > start_time + 2000000 && battery.voltage_filtered_v > 0.0f) {
				status.battery_voltage = battery.voltage_filtered_v;
				status.battery_current = battery.current_a;
				status.condition_battery_voltage_valid = true;
				status.battery_remaining = battery_remaining_estimate_voltage(battery.voltage_filtered_v, battery.discharged_mah);
			}
		}

		/* update subsystem */
		orb_check(subsys_sub, &updated);

		if (updated) {
			orb_copy(ORB_ID(subsystem_info), subsys_sub, &info);

			warnx("subsystem changed: %d\n", (int)info.subsystem_type);

			/* mark / unmark as present */
			if (info.present) {
				status.onboard_control_sensors_present |= info.subsystem_type;

			} else {
				status.onboard_control_sensors_present &= ~info.subsystem_type;
			}

			/* mark / unmark as enabled */
			if (info.enabled) {
				status.onboard_control_sensors_enabled |= info.subsystem_type;

			} else {
				status.onboard_control_sensors_enabled &= ~info.subsystem_type;
			}

			/* mark / unmark as ok */
			if (info.ok) {
				status.onboard_control_sensors_health |= info.subsystem_type;

			} else {
				status.onboard_control_sensors_health &= ~info.subsystem_type;
			}

			status_changed = true;
		}

		/* update position setpoint triplet */
		orb_check(pos_sp_triplet_sub, &updated);

		if (updated) {
			orb_copy(ORB_ID(position_setpoint_triplet), pos_sp_triplet_sub, &pos_sp_triplet);
		}

		if (counter % (1000000 / COMMANDER_MONITORING_INTERVAL) == 0) {
			/* compute system load */
			uint64_t interval_runtime = system_load.tasks[0].total_runtime - last_idle_time;

			if (last_idle_time > 0)
				status.load = 1.0f - ((float)interval_runtime / 1e6f);	//system load is time spent in non-idle

			last_idle_time = system_load.tasks[0].total_runtime;

			/* check if board is connected via USB */
			//struct stat statbuf;
			//on_usb_power = (stat("/dev/ttyACM0", &statbuf) == 0);
		}

		/* if battery voltage is getting lower, warn using buzzer, etc. */
		if (status.condition_battery_voltage_valid && status.battery_remaining < 0.25f && !low_battery_voltage_actions_done) {
			low_battery_voltage_actions_done = true;
			mavlink_log_critical(mavlink_fd, "#audio: WARNING: LOW BATTERY");
			status.battery_warning = VEHICLE_BATTERY_WARNING_LOW;
			status_changed = true;

		} else if (status.condition_battery_voltage_valid && status.battery_remaining < 0.1f && !critical_battery_voltage_actions_done && low_battery_voltage_actions_done) {
			/* critical battery voltage, this is rather an emergency, change state machine */
			critical_battery_voltage_actions_done = true;
			mavlink_log_critical(mavlink_fd, "#audio: EMERGENCY: CRITICAL BATTERY");
			status.battery_warning = VEHICLE_BATTERY_WARNING_CRITICAL;

			if (armed.armed) {
				arming_state_transition(&status, &safety, ARMING_STATE_ARMED_ERROR, &armed);

			} else {
				arming_state_transition(&status, &safety, ARMING_STATE_STANDBY_ERROR, &armed);
			}

			status_changed = true;
		}

		/* End battery voltage check */

		/* If in INIT state, try to proceed to STANDBY state */
		if (status.arming_state == ARMING_STATE_INIT && low_prio_task == LOW_PRIO_TASK_NONE) {
			// XXX check for sensors
			arming_state_transition(&status, &safety, ARMING_STATE_STANDBY, &armed);

		} else {
			// XXX: Add emergency stuff if sensors are lost
		}


		/*
		 * Check for valid position information.
		 *
		 * If the system has a valid position source from an onboard
		 * position estimator, it is safe to operate it autonomously.
		 * The flag_vector_flight_mode_ok flag indicates that a minimum
		 * set of position measurements is available.
		 */

		orb_check(gps_sub, &updated);

		if (updated) {
			orb_copy(ORB_ID(vehicle_gps_position), gps_sub, &gps_position);
		}

		/* start RC input check */
		if (!status.rc_input_blocked && sp_man.timestamp != 0 && hrt_absolute_time() < sp_man.timestamp + RC_TIMEOUT) {
			/* handle the case where RC signal was regained */
			if (!status.rc_signal_found_once) {
				status.rc_signal_found_once = true;
				mavlink_log_critical(mavlink_fd, "#audio: detected RC signal first time");
				status_changed = true;

			} else {
				if (status.rc_signal_lost) {
					mavlink_log_critical(mavlink_fd, "#audio: RC signal regained");
					status_changed = true;
				}
			}

			status.rc_signal_lost = false;

			transition_result_t res;	// store all transitions results here

			/* arm/disarm by RC */
			res = TRANSITION_NOT_CHANGED;

			/* check if left stick is in lower left position and we are in MANUAL or AUTO_READY mode or (ASSISTED mode and landed) -> disarm
			 * do it only for rotary wings */
			if (status.is_rotary_wing &&
			    (status.arming_state == ARMING_STATE_ARMED || status.arming_state == ARMING_STATE_ARMED_ERROR) &&
			    (status.main_state == MAIN_STATE_MANUAL || status.condition_landed) &&
			    sp_man.yaw < -STICK_ON_OFF_LIMIT && sp_man.throttle < 0.1f) {

				if (stick_off_counter > STICK_ON_OFF_COUNTER_LIMIT) {
					/* disarm to STANDBY if ARMED or to STANDBY_ERROR if ARMED_ERROR */
					arming_state_t new_arming_state = (status.arming_state == ARMING_STATE_ARMED ? ARMING_STATE_STANDBY : ARMING_STATE_STANDBY_ERROR);
					res = arming_state_transition(&status, &safety, new_arming_state, &armed);
					stick_off_counter = 0;

				} else {
					stick_off_counter++;
				}

			} else {
				stick_off_counter = 0;
			}

			/* check if left stick is in lower right position and we're in MANUAL mode -> arm */
			if (status.arming_state == ARMING_STATE_STANDBY &&
			    sp_man.yaw > STICK_ON_OFF_LIMIT && sp_man.throttle < 0.1f) {
				if (stick_on_counter > STICK_ON_OFF_COUNTER_LIMIT) {
					if (safety.safety_switch_available && !safety.safety_off && status.hil_state == HIL_STATE_OFF) {
						print_reject_arm("NOT ARMING: Press safety switch first.");

					} else if (status.main_state != MAIN_STATE_MANUAL) {
						print_reject_arm("NOT ARMING: Switch to MANUAL mode first.");

					} else {
						res = arming_state_transition(&status, &safety, ARMING_STATE_ARMED, &armed);
					}

					stick_on_counter = 0;

				} else {
					stick_on_counter++;
				}

			} else {
				stick_on_counter = 0;
			}

			if (res == TRANSITION_CHANGED) {
				if (status.arming_state == ARMING_STATE_ARMED) {
					mavlink_log_info(mavlink_fd, "[cmd] ARMED by RC");

				} else {
					mavlink_log_info(mavlink_fd, "[cmd] DISARMED by RC");
				}

			} else if (res == TRANSITION_DENIED) {
				/* DENIED here indicates bug in the commander */
				mavlink_log_critical(mavlink_fd, "ERROR: arming state transition denied");
			}

			if (status.failsafe_state != FAILSAFE_STATE_NORMAL) {
				/* recover from failsafe */
				transition_result_t res = failsafe_state_transition(&status, FAILSAFE_STATE_NORMAL);
			}

			/* evaluate the main state machine according to mode switches */
			res = set_main_state_rc(&status, &sp_man);

			/* play tune on mode change only if armed, blink LED always */
			if (res == TRANSITION_CHANGED) {
				tune_positive(armed.armed);

			} else if (res == TRANSITION_DENIED) {
				/* DENIED here indicates bug in the commander */
				mavlink_log_critical(mavlink_fd, "ERROR: main state transition denied");
			}

			/* set navigation state */
			/* RETURN switch, overrides MISSION switch */
			if (sp_man.return_switch == SWITCH_POS_ON) {
				/* switch to RTL if not already landed after RTL and home position set */
				status.set_nav_state = NAV_STATE_RTL;
				status.set_nav_state_timestamp = hrt_absolute_time();

			} else {
				/* MISSION switch */
				if (sp_man.mission_switch == SWITCH_POS_ON) {
					/* stick is in LOITER position */
					status.set_nav_state = NAV_STATE_LOITER;
					status.set_nav_state_timestamp = hrt_absolute_time();

				} else if (sp_man.mission_switch != SWITCH_POS_NONE) {
					/* stick is in MISSION position */
					status.set_nav_state = NAV_STATE_MISSION;
					status.set_nav_state_timestamp = hrt_absolute_time();

				} else if ((sp_man.return_switch == SWITCH_POS_OFF || sp_man.return_switch == SWITCH_POS_MIDDLE) &&
						pos_sp_triplet.nav_state == NAV_STATE_RTL) {
					/* RETURN switch is in normal mode, no MISSION switch mapped, interrupt if in RTL state */
					status.set_nav_state = NAV_STATE_MISSION;
					status.set_nav_state_timestamp = hrt_absolute_time();
				}
			}

		} else {
			if (!status.rc_signal_lost) {
				mavlink_log_critical(mavlink_fd, "#audio: CRITICAL: RC SIGNAL LOST");
				status.rc_signal_lost = true;
				status_changed = true;
			}

			if (armed.armed) {
				if (status.main_state == MAIN_STATE_AUTO) {
					/* check if AUTO mode still allowed */
					transition_result_t res = main_state_transition(&status, MAIN_STATE_AUTO);

					if (res == TRANSITION_DENIED) {
						/* AUTO mode denied, don't try RTL, switch to failsafe state LAND */
						res = failsafe_state_transition(&status, FAILSAFE_STATE_LAND);

						if (res == TRANSITION_DENIED) {
							/* LAND not allowed, set TERMINATION state */
							transition_result_t res = failsafe_state_transition(&status, FAILSAFE_STATE_TERMINATION);
						}
					}

				} else {
					/* failsafe for manual modes */
					transition_result_t res = TRANSITION_DENIED;

					if (!status.condition_landed) {
						/* vehicle is not landed, try to perform RTL */
						res = failsafe_state_transition(&status, FAILSAFE_STATE_RTL);
					}

					if (res == TRANSITION_DENIED) {
						/* RTL not allowed (no global position estimate) or not wanted, try LAND */
						res = failsafe_state_transition(&status, FAILSAFE_STATE_LAND);

						if (res == TRANSITION_DENIED) {
							/* LAND not allowed, set TERMINATION state */
							res = failsafe_state_transition(&status, FAILSAFE_STATE_TERMINATION);
						}
					}
				}

			} else {
				if (status.failsafe_state != FAILSAFE_STATE_NORMAL) {
					/* reset failsafe when disarmed */
					transition_result_t res = failsafe_state_transition(&status, FAILSAFE_STATE_NORMAL);
				}
			}
		}

		// TODO remove this hack
		/* flight termination in manual mode if assisted switch is on easy position */
		if (!status.is_rotary_wing && parachute_enabled && armed.armed && status.main_state == MAIN_STATE_MANUAL && sp_man.assisted_switch == SWITCH_POS_ON) {
			if (TRANSITION_CHANGED == failsafe_state_transition(&status, FAILSAFE_STATE_TERMINATION)) {
				tune_positive(armed.armed);
			}
		}

		/* handle commands last, as the system needs to be updated to handle them */
		orb_check(cmd_sub, &updated);

		if (updated) {
			/* got command */
			orb_copy(ORB_ID(vehicle_command), cmd_sub, &cmd);

			/* handle it */
			if (handle_command(&status, &safety, &cmd, &armed, &home, &global_position, &home_pub))
				status_changed = true;
		}

		/* check which state machines for changes, clear "changed" flag */
		bool arming_state_changed = check_arming_state_changed();
		bool main_state_changed = check_main_state_changed();
		bool failsafe_state_changed = check_failsafe_state_changed();

		hrt_abstime t1 = hrt_absolute_time();

		/* print new state */
		if (arming_state_changed) {
			status_changed = true;
			mavlink_log_info(mavlink_fd, "[cmd] arming state: %s", arming_states_str[status.arming_state]);

			/* update home position on arming if at least 2s from commander start spent to avoid setting home on in-air restart */
			if (armed.armed && !was_armed && hrt_absolute_time() > start_time + 2000000 && status.condition_global_position_valid &&
				(global_position.eph < eph_epv_threshold) && (global_position.epv < eph_epv_threshold)) {

				// TODO remove code duplication
				home.lat = global_position.lat;
				home.lon = global_position.lon;
				home.alt = global_position.alt;

				warnx("home: lat = %.7f, lon = %.7f, alt = %.2f ", home.lat, home.lon, (double)home.alt);
				mavlink_log_info(mavlink_fd, "[cmd] home: %.7f, %.7f, %.2f", home.lat, home.lon, (double)home.alt);

				/* announce new home position */
				if (home_pub > 0) {
					orb_publish(ORB_ID(home_position), home_pub, &home);

				} else {
					home_pub = orb_advertise(ORB_ID(home_position), &home);
				}

				/* mark home position as set */
				status.condition_home_position_valid = true;
			}
		}
		was_armed = armed.armed;

		if (main_state_changed) {
			status_changed = true;
			mavlink_log_info(mavlink_fd, "[cmd] main state: %s", main_states_str[status.main_state]);
		}

		if (failsafe_state_changed) {
			status_changed = true;
			mavlink_log_info(mavlink_fd, "[cmd] failsafe state: %s", failsafe_states_str[status.failsafe_state]);
		}

		/* publish states (armed, control mode, vehicle status) at least with 5 Hz */
		if (counter % (200000 / COMMANDER_MONITORING_INTERVAL) == 0 || status_changed) {
			set_control_mode();
			control_mode.timestamp = t1;
			orb_publish(ORB_ID(vehicle_control_mode), control_mode_pub, &control_mode);

			status.timestamp = t1;
			orb_publish(ORB_ID(vehicle_status), status_pub, &status);

			armed.timestamp = t1;
			orb_publish(ORB_ID(actuator_armed), armed_pub, &armed);
		}

		/* play arming and battery warning tunes */
		if (!arm_tune_played && armed.armed && (!safety.safety_switch_available || (safety.safety_switch_available && safety.safety_off))) {
			/* play tune when armed */
			set_tune(TONE_ARMING_WARNING_TUNE);
			arm_tune_played = true;

		} else if (status.battery_warning == VEHICLE_BATTERY_WARNING_CRITICAL) {
			/* play tune on battery critical */
			set_tune(TONE_BATTERY_WARNING_FAST_TUNE);

		} else if (status.battery_warning == VEHICLE_BATTERY_WARNING_LOW || status.failsafe_state != FAILSAFE_STATE_NORMAL) {
			/* play tune on battery warning or failsafe */
			set_tune(TONE_BATTERY_WARNING_SLOW_TUNE);

		} else {
			set_tune(TONE_STOP_TUNE);
		}

		/* reset arm_tune_played when disarmed */
		if (!armed.armed || (safety.safety_switch_available && !safety.safety_off)) {
			arm_tune_played = false;
		}

		fflush(stdout);
		counter++;

		int blink_state = blink_msg_state();

		if (blink_state > 0) {
			/* blinking LED message, don't touch LEDs */
			if (blink_state == 2) {
				/* blinking LED message completed, restore normal state */
				control_status_leds(&status, &armed, true);
			}

		} else {
			/* normal state */
			control_status_leds(&status, &armed, status_changed);
		}

		status_changed = false;

		usleep(COMMANDER_MONITORING_INTERVAL);
	}

	/* wait for threads to complete */
	ret = pthread_join(commander_low_prio_thread, NULL);

	if (ret) {
		warn("join failed: %d", ret);
	}

	rgbled_set_mode(RGBLED_MODE_OFF);

	/* close fds */
	led_deinit();
	buzzer_deinit();
	close(sp_man_sub);
	close(sp_offboard_sub);
	close(local_position_sub);
	close(global_position_sub);
	close(gps_sub);
	close(sensor_sub);
	close(safety_sub);
	close(cmd_sub);
	close(subsys_sub);
	close(diff_pres_sub);
	close(param_changed_sub);
	close(battery_sub);

	thread_running = false;

	return 0;
}

void
check_valid(hrt_abstime timestamp, hrt_abstime timeout, bool valid_in, bool *valid_out, bool *changed)
{
	hrt_abstime t = hrt_absolute_time();
	bool valid_new = (t < timestamp + timeout && t > timeout && valid_in);

	if (*valid_out != valid_new) {
		*valid_out = valid_new;
		*changed = true;
	}
}

void
control_status_leds(vehicle_status_s *status, const actuator_armed_s *actuator_armed, bool changed)
{
	/* driving rgbled */
	if (changed) {
		bool set_normal_color = false;

		/* set mode */
		if (status->arming_state == ARMING_STATE_ARMED) {
			rgbled_set_mode(RGBLED_MODE_ON);
			set_normal_color = true;

		} else if (status->arming_state == ARMING_STATE_ARMED_ERROR) {
			rgbled_set_mode(RGBLED_MODE_BLINK_FAST);
			rgbled_set_color(RGBLED_COLOR_RED);

		} else if (status->arming_state == ARMING_STATE_STANDBY) {
			rgbled_set_mode(RGBLED_MODE_BREATHE);
			set_normal_color = true;

		} else {	// STANDBY_ERROR and other states
			rgbled_set_mode(RGBLED_MODE_BLINK_NORMAL);
			rgbled_set_color(RGBLED_COLOR_RED);
		}

		if (set_normal_color) {
			/* set color */
			if (status->battery_warning == VEHICLE_BATTERY_WARNING_LOW || status->failsafe_state != FAILSAFE_STATE_NORMAL) {
				rgbled_set_color(RGBLED_COLOR_AMBER);
				/* VEHICLE_BATTERY_WARNING_CRITICAL handled as ARMING_STATE_ARMED_ERROR / ARMING_STATE_STANDBY_ERROR */

			} else {
				if (status->condition_local_position_valid) {
					rgbled_set_color(RGBLED_COLOR_GREEN);

				} else {
					rgbled_set_color(RGBLED_COLOR_BLUE);
				}
			}
		}
	}

#ifdef CONFIG_ARCH_BOARD_PX4FMU_V1

	/* this runs at around 20Hz, full cycle is 16 ticks = 10/16Hz */
	if (actuator_armed->armed) {
		/* armed, solid */
		led_on(LED_BLUE);

	} else if (actuator_armed->ready_to_arm) {
		/* ready to arm, blink at 1Hz */
		if (leds_counter % 20 == 0)
			led_toggle(LED_BLUE);

	} else {
		/* not ready to arm, blink at 10Hz */
		if (leds_counter % 2 == 0)
			led_toggle(LED_BLUE);
	}

#endif

	/* give system warnings on error LED, XXX maybe add memory usage warning too */
	if (status->load > 0.95f) {
		if (leds_counter % 2 == 0)
			led_toggle(LED_AMBER);

	} else {
		led_off(LED_AMBER);
	}

	leds_counter++;
}

transition_result_t
set_main_state_rc(struct vehicle_status_s *status, struct manual_control_setpoint_s *sp_man)
{
	/* set main state according to RC switches */
	transition_result_t res = TRANSITION_DENIED;

	switch (sp_man->mode_switch) {
	case SWITCH_POS_NONE:
		res = TRANSITION_NOT_CHANGED;
		break;

	case SWITCH_POS_OFF:		// MANUAL
		res = main_state_transition(status, MAIN_STATE_MANUAL);
		// TRANSITION_DENIED is not possible here
		break;

	case SWITCH_POS_MIDDLE:		// ASSISTED
		if (sp_man->assisted_switch == SWITCH_POS_ON) {
			res = main_state_transition(status, MAIN_STATE_FOLLOW);

			if (res != TRANSITION_DENIED)
				break;	// changed successfully or already in this state

			// else fallback to EASY
			print_reject_mode(status, "FOLLOW");
		}

		if (sp_man->assisted_switch == SWITCH_POS_MIDDLE || sp_man->assisted_switch == SWITCH_POS_ON) {
			res = main_state_transition(status, MAIN_STATE_EASY);

			if (res != TRANSITION_DENIED) {
				break;	// changed successfully or already in this state
			}

			// else fallback to SEATBELT
			if (sp_man->assisted_switch == SWITCH_POS_MIDDLE)	// don't print both messages
				print_reject_mode(status, "EASY");
		}

		res = main_state_transition(status, MAIN_STATE_SEATBELT);

		if (res != TRANSITION_DENIED) {
			break;	// changed successfully or already in this mode
		}

		if (sp_man->assisted_switch == SWITCH_POS_OFF || sp_man->assisted_switch == SWITCH_POS_NONE) {	// don't print both messages
			print_reject_mode(status, "SEATBELT");
		}

		// else fallback to MANUAL
		res = main_state_transition(status, MAIN_STATE_MANUAL);
		// TRANSITION_DENIED is not possible here
		break;

	case SWITCH_POS_ON:			// AUTO
		res = main_state_transition(status, MAIN_STATE_AUTO);

		if (res != TRANSITION_DENIED) {
			break;	// changed successfully or already in this state
		}

		// else fallback to SEATBELT (EASY likely will not work too)
		print_reject_mode(status, "AUTO");
		res = main_state_transition(status, MAIN_STATE_SEATBELT);

		if (res != TRANSITION_DENIED) {
			break;	// changed successfully or already in this state
		}

		// else fallback to MANUAL
		res = main_state_transition(status, MAIN_STATE_MANUAL);
		// TRANSITION_DENIED is not possible here
		break;

	default:
		break;
	}

	return res;
}

void

set_control_mode()
{
	/* set vehicle_control_mode according to main state and failsafe state */
	control_mode.flag_armed = armed.armed;
	control_mode.flag_external_manual_override_ok = !status.is_rotary_wing;
	control_mode.flag_system_hil_enabled = status.hil_state == HIL_STATE_ON;

	control_mode.flag_follow_target = false;
	control_mode.flag_point_to_target = false;
	control_mode.flag_control_termination_enabled = false;

	/* set this flag when navigator should act */
	bool navigator_enabled = false;

	switch (status.failsafe_state) {
	case FAILSAFE_STATE_NORMAL:
		switch (status.main_state) {
		case MAIN_STATE_MANUAL:
			control_mode.flag_control_manual_enabled = true;
			control_mode.flag_control_auto_enabled = false;
			control_mode.flag_control_rates_enabled = status.is_rotary_wing;
			control_mode.flag_control_attitude_enabled = status.is_rotary_wing;
			control_mode.flag_control_altitude_enabled = false;
			control_mode.flag_control_climb_rate_enabled = false;
			control_mode.flag_control_position_enabled = false;
			control_mode.flag_control_velocity_enabled = false;
			break;

		case MAIN_STATE_SEATBELT:
			control_mode.flag_control_manual_enabled = true;
			control_mode.flag_control_auto_enabled = false;
			control_mode.flag_control_rates_enabled = true;
			control_mode.flag_control_attitude_enabled = true;
			control_mode.flag_control_altitude_enabled = true;
			control_mode.flag_control_climb_rate_enabled = true;
			control_mode.flag_control_position_enabled = false;
			control_mode.flag_control_velocity_enabled = false;
			break;

		case MAIN_STATE_EASY:
			control_mode.flag_control_manual_enabled = true;
			control_mode.flag_control_auto_enabled = false;
			control_mode.flag_control_rates_enabled = true;
			control_mode.flag_control_attitude_enabled = true;
			control_mode.flag_control_altitude_enabled = true;
			control_mode.flag_control_climb_rate_enabled = true;
			control_mode.flag_control_position_enabled = true;
			control_mode.flag_control_velocity_enabled = true;
			break;

		case MAIN_STATE_FOLLOW:
			control_mode.flag_control_manual_enabled = true;
			control_mode.flag_control_auto_enabled = false;
			control_mode.flag_control_rates_enabled = true;
			control_mode.flag_control_attitude_enabled = true;
			control_mode.flag_control_altitude_enabled = true;
			control_mode.flag_control_climb_rate_enabled = true;
			control_mode.flag_control_position_enabled = true;
			control_mode.flag_control_velocity_enabled = true;
			control_mode.flag_follow_target = true;
			control_mode.flag_point_to_target = true;
			break;

		case MAIN_STATE_AUTO:
			navigator_enabled = true;

		default:
			break;
		}

		break;

	case FAILSAFE_STATE_RTL:
		navigator_enabled = true;
		break;

	case FAILSAFE_STATE_LAND:
		navigator_enabled = true;
		break;

	case FAILSAFE_STATE_TERMINATION:
		/* disable all controllers on termination */
		control_mode.flag_control_manual_enabled = false;
		control_mode.flag_control_auto_enabled = false;
		control_mode.flag_control_rates_enabled = false;
		control_mode.flag_control_attitude_enabled = false;
		control_mode.flag_control_position_enabled = false;
		control_mode.flag_control_velocity_enabled = false;
		control_mode.flag_control_altitude_enabled = false;
		control_mode.flag_control_climb_rate_enabled = false;
		control_mode.flag_control_termination_enabled = true;
		break;

	default:
		break;
	}

	/* navigator has control, set control mode flags according to nav state*/
	if (navigator_enabled) {
		control_mode.flag_control_manual_enabled = false;
		control_mode.flag_control_auto_enabled = true;
		control_mode.flag_control_rates_enabled = true;
		control_mode.flag_control_attitude_enabled = true;
		control_mode.flag_control_position_enabled = true;
		control_mode.flag_control_velocity_enabled = true;
		control_mode.flag_control_altitude_enabled = true;
		control_mode.flag_control_climb_rate_enabled = true;
	}
}

void
print_reject_mode(struct vehicle_status_s *status, const char *msg)
{
	hrt_abstime t = hrt_absolute_time();

	if (t - last_print_mode_reject_time > PRINT_MODE_REJECT_INTERVAL) {
		last_print_mode_reject_time = t;
		char s[80];
		sprintf(s, "#audio: REJECT %s", msg);
		mavlink_log_critical(mavlink_fd, s);

		/* only buzz if armed, because else we're driving people nuts indoors
		they really need to look at the leds as well. */
		tune_negative(armed.armed);
	}
}

void
print_reject_arm(const char *msg)
{
	hrt_abstime t = hrt_absolute_time();

	if (t - last_print_mode_reject_time > PRINT_MODE_REJECT_INTERVAL) {
		last_print_mode_reject_time = t;
		char s[80];
		sprintf(s, "#audio: %s", msg);
		mavlink_log_critical(mavlink_fd, s);
		tune_negative(true);
	}
}

void answer_command(struct vehicle_command_s &cmd, enum VEHICLE_CMD_RESULT result)
{
	switch (result) {
	case VEHICLE_CMD_RESULT_ACCEPTED:
			tune_positive(true);
		break;

	case VEHICLE_CMD_RESULT_DENIED:
		mavlink_log_critical(mavlink_fd, "#audio: command denied: %u", cmd.command);
		tune_negative(true);
		break;

	case VEHICLE_CMD_RESULT_FAILED:
		mavlink_log_critical(mavlink_fd, "#audio: command failed: %u", cmd.command);
		tune_negative(true);
		break;

	case VEHICLE_CMD_RESULT_TEMPORARILY_REJECTED:
		mavlink_log_critical(mavlink_fd, "#audio: command temporarily rejected: %u", cmd.command);
		tune_negative(true);
		break;

	case VEHICLE_CMD_RESULT_UNSUPPORTED:
		mavlink_log_critical(mavlink_fd, "#audio: command unsupported: %u", cmd.command);
		tune_negative(true);
		break;

	default:
		break;
	}
}

void *commander_low_prio_loop(void *arg)
{
	/* Set thread name */
	prctl(PR_SET_NAME, "commander_low_prio", getpid());

	/* Subscribe to command topic */
	int cmd_sub = orb_subscribe(ORB_ID(vehicle_command));
	struct vehicle_command_s cmd;
	memset(&cmd, 0, sizeof(cmd));

	/* wakeup source(s) */
	struct pollfd fds[1];

	/* use the gyro to pace output - XXX BROKEN if we are using the L3GD20 */
	fds[0].fd = cmd_sub;
	fds[0].events = POLLIN;

	while (!thread_should_exit) {
		/* wait for up to 200ms for data */
		int pret = poll(&fds[0], (sizeof(fds) / sizeof(fds[0])), 200);

		/* timed out - periodic check for thread_should_exit, etc. */
		if (pret == 0)
			continue;

		/* this is undesirable but not much we can do - might want to flag unhappy status */
		if (pret < 0) {
			warn("poll error %d, %d", pret, errno);
			continue;
		}

		/* if we reach here, we have a valid command */
		orb_copy(ORB_ID(vehicle_command), cmd_sub, &cmd);

		/* ignore commands the high-prio loop handles */
		if (cmd.command == VEHICLE_CMD_DO_SET_MODE ||
		    cmd.command == VEHICLE_CMD_COMPONENT_ARM_DISARM ||
		    cmd.command == VEHICLE_CMD_NAV_TAKEOFF ||
		    cmd.command == VEHICLE_CMD_DO_SET_SERVO)
			continue;

		/* only handle low-priority commands here */
		switch (cmd.command) {

		case VEHICLE_CMD_PREFLIGHT_REBOOT_SHUTDOWN:
			if (is_safe(&status, &safety, &armed)) {

				if (((int)(cmd.param1)) == 1) {
					answer_command(cmd, VEHICLE_CMD_RESULT_ACCEPTED);
					usleep(100000);
					/* reboot */
					systemreset(false);

				} else if (((int)(cmd.param1)) == 3) {
					answer_command(cmd, VEHICLE_CMD_RESULT_ACCEPTED);
					usleep(100000);
					/* reboot to bootloader */
					systemreset(true);

				} else {
					answer_command(cmd, VEHICLE_CMD_RESULT_DENIED);
				}

			} else {
				answer_command(cmd, VEHICLE_CMD_RESULT_DENIED);
			}

			break;

		case VEHICLE_CMD_PREFLIGHT_CALIBRATION: {

				int calib_ret = ERROR;

				/* try to go to INIT/PREFLIGHT arming state */

				// XXX disable interrupts in arming_state_transition
				if (TRANSITION_DENIED == arming_state_transition(&status, &safety, ARMING_STATE_INIT, &armed)) {
					answer_command(cmd, VEHICLE_CMD_RESULT_DENIED);
					break;
				}

				if ((int)(cmd.param1) == 1) {
					/* gyro calibration */
					answer_command(cmd, VEHICLE_CMD_RESULT_ACCEPTED);
					calib_ret = do_gyro_calibration(mavlink_fd);

				} else if ((int)(cmd.param2) == 1) {
					/* magnetometer calibration */
					answer_command(cmd, VEHICLE_CMD_RESULT_ACCEPTED);
					calib_ret = do_mag_calibration(mavlink_fd);

				} else if ((int)(cmd.param3) == 1) {
					/* zero-altitude pressure calibration */
					answer_command(cmd, VEHICLE_CMD_RESULT_DENIED);

				} else if ((int)(cmd.param4) == 1) {
					/* RC calibration */
					answer_command(cmd, VEHICLE_CMD_RESULT_ACCEPTED);
					/* disable RC control input completely */
					status.rc_input_blocked = true;
					calib_ret = OK;
					mavlink_log_info(mavlink_fd, "CAL: Disabling RC IN");

				} else if ((int)(cmd.param4) == 2) {
					/* RC trim calibration */
					answer_command(cmd, VEHICLE_CMD_RESULT_ACCEPTED);
					calib_ret = do_trim_calibration(mavlink_fd);

				} else if ((int)(cmd.param5) == 1) {
					/* accelerometer calibration */
					answer_command(cmd, VEHICLE_CMD_RESULT_ACCEPTED);
					calib_ret = do_accel_calibration(mavlink_fd);

				} else if ((int)(cmd.param6) == 1) {
					/* airspeed calibration */
					answer_command(cmd, VEHICLE_CMD_RESULT_ACCEPTED);
					calib_ret = do_airspeed_calibration(mavlink_fd);
				} else if ((int)(cmd.param4) == 0) {
					/* RC calibration ended - have we been in one worth confirming? */
					if (status.rc_input_blocked) {
						answer_command(cmd, VEHICLE_CMD_RESULT_ACCEPTED);
						/* enable RC control input */
						status.rc_input_blocked = false;
						mavlink_log_info(mavlink_fd, "CAL: Re-enabling RC IN");
					}

					/* this always succeeds */
					calib_ret = OK;

				}

				if (calib_ret == OK)
					tune_positive(true);
				else
					tune_negative(true);

				arming_state_transition(&status, &safety, ARMING_STATE_STANDBY, &armed);

				break;
			}

		case VEHICLE_CMD_PREFLIGHT_STORAGE: {

				if (((int)(cmd.param1)) == 0) {
					int ret = param_load_default();

					if (ret == OK) {
						mavlink_log_info(mavlink_fd, "[cmd] parameters loaded");
						answer_command(cmd, VEHICLE_CMD_RESULT_ACCEPTED);

					} else {
						mavlink_log_critical(mavlink_fd, "#audio: parameters load ERROR");

						/* convenience as many parts of NuttX use negative errno */
						if (ret < 0)
							ret = -ret;

						if (ret < 1000)
							mavlink_log_critical(mavlink_fd, "#audio: %s", strerror(ret));

						answer_command(cmd, VEHICLE_CMD_RESULT_FAILED);
					}

				} else if (((int)(cmd.param1)) == 1) {
					int ret = param_save_default();

					if (ret == OK) {
						mavlink_log_info(mavlink_fd, "[cmd] parameters saved");
						answer_command(cmd, VEHICLE_CMD_RESULT_ACCEPTED);

					} else {
						mavlink_log_critical(mavlink_fd, "#audio: parameters save error");

						/* convenience as many parts of NuttX use negative errno */
						if (ret < 0)
							ret = -ret;

						if (ret < 1000)
							mavlink_log_critical(mavlink_fd, "#audio: %s", strerror(ret));

						answer_command(cmd, VEHICLE_CMD_RESULT_FAILED);
					}
				}

				break;
			}

		case VEHICLE_CMD_START_RX_PAIR:
		/* handled in the IO driver */
		break;

		default:
			/* don't answer on unsupported commands, it will be done in main loop */
			break;
		}

		/* send any requested ACKs */
		if (cmd.confirmation > 0 && cmd.command != VEHICLE_CMD_DO_SET_MODE
		    && cmd.command != VEHICLE_CMD_COMPONENT_ARM_DISARM) {
			/* send acknowledge command */
			// XXX TODO
		}
	}

	close(cmd_sub);

	return NULL;
}<|MERGE_RESOLUTION|>--- conflicted
+++ resolved
@@ -119,11 +119,8 @@
 #define STICK_ON_OFF_COUNTER_LIMIT (STICK_ON_OFF_HYSTERESIS_TIME_MS*COMMANDER_MONITORING_LOOPSPERMSEC)
 
 #define POSITION_TIMEOUT 30000 /**< consider the local or global position estimate invalid after 30ms */
-<<<<<<< HEAD
 #define POSITION_TIMEOUT 1000000 /**< consider the local or global position estimate invalid after 1s */
 #define TARGET_POSITION_TIMEOUT 2000000 /**< consider the target position estimate invalid after 2s */
-=======
->>>>>>> db474072
 #define RC_TIMEOUT 500000
 #define DIFFPRESS_TIMEOUT 2000000
 
