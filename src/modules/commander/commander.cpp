/****************************************************************************
 *
 *   Copyright (C) 2013-2014 PX4 Development Team. All rights reserved.
 *
 * Redistribution and use in source and binary forms, with or without
 * modification, are permitted provided that the following conditions
 * are met:
 *
 * 1. Redistributions of source code must retain the above copyright
 *    notice, this list of conditions and the following disclaimer.
 * 2. Redistributions in binary form must reproduce the above copyright
 *    notice, this list of conditions and the following disclaimer in
 *    the documentation and/or other materials provided with the
 *    distribution.
 * 3. Neither the name PX4 nor the names of its contributors may be
 *    used to endorse or promote products derived from this software
 *    without specific prior written permission.
 *
 * THIS SOFTWARE IS PROVIDED BY THE COPYRIGHT HOLDERS AND CONTRIBUTORS
 * "AS IS" AND ANY EXPRESS OR IMPLIED WARRANTIES, INCLUDING, BUT NOT
 * LIMITED TO, THE IMPLIED WARRANTIES OF MERCHANTABILITY AND FITNESS
 * FOR A PARTICULAR PURPOSE ARE DISCLAIMED. IN NO EVENT SHALL THE
 * COPYRIGHT OWNER OR CONTRIBUTORS BE LIABLE FOR ANY DIRECT, INDIRECT,
 * INCIDENTAL, SPECIAL, EXEMPLARY, OR CONSEQUENTIAL DAMAGES (INCLUDING,
 * BUT NOT LIMITED TO, PROCUREMENT OF SUBSTITUTE GOODS OR SERVICES; LOSS
 * OF USE, DATA, OR PROFITS; OR BUSINESS INTERRUPTION) HOWEVER CAUSED
 * AND ON ANY THEORY OF LIABILITY, WHETHER IN CONTRACT, STRICT
 * LIABILITY, OR TORT (INCLUDING NEGLIGENCE OR OTHERWISE) ARISING IN
 * ANY WAY OUT OF THE USE OF THIS SOFTWARE, EVEN IF ADVISED OF THE
 * POSSIBILITY OF SUCH DAMAGE.
 *
 ****************************************************************************/

/**
 * @file commander.cpp
 * Main fail-safe handling.
 *
 * @author Petri Tanskanen <petri.tanskanen@inf.ethz.ch>
 * @author Lorenz Meier <lm@inf.ethz.ch>
 * @author Thomas Gubler <thomasgubler@student.ethz.ch>
 * @author Julian Oes <julian@oes.ch>
 * @author Anton Babushkin <anton.babushkin@me.com>
 */

#include <nuttx/config.h>
#include <pthread.h>
#include <stdio.h>
#include <stdlib.h>
#include <stdbool.h>
#include <string.h>
#include <unistd.h>
#include <fcntl.h>
#include <errno.h>
#include <systemlib/err.h>
#include <systemlib/circuit_breaker.h>
#include <debug.h>
#include <sys/prctl.h>
#include <sys/stat.h>
#include <string.h>
#include <math.h>
#include <poll.h>
#include <float.h>

#include <uORB/uORB.h>
#include <uORB/topics/sensor_combined.h>
#include <uORB/topics/battery_status.h>
#include <uORB/topics/manual_control_setpoint.h>
#include <uORB/topics/offboard_control_setpoint.h>
#include <uORB/topics/home_position.h>
#include <uORB/topics/vehicle_global_position.h>
#include <uORB/topics/vehicle_local_position.h>
#include <uORB/topics/target_global_position.h>
#include <uORB/topics/position_setpoint_triplet.h>
#include <uORB/topics/vehicle_gps_position.h>
#include <uORB/topics/vehicle_command.h>
#include <uORB/topics/subsystem_info.h>
#include <uORB/topics/actuator_controls.h>
#include <uORB/topics/actuator_armed.h>
#include <uORB/topics/parameter_update.h>
#include <uORB/topics/differential_pressure.h>
#include <uORB/topics/safety.h>
#include <uORB/topics/system_power.h>
#include <uORB/topics/mission.h>
#include <uORB/topics/mission_result.h>
#include <uORB/topics/telemetry_status.h>
 #include <uORB/topics/commander_request.h>


#include <drivers/drv_led.h>
#include <drivers/drv_hrt.h>
#include <drivers/drv_tone_alarm.h>

#include <mavlink/mavlink_log.h>
#include <systemlib/param/param.h>
#include <systemlib/systemlib.h>
#include <systemlib/err.h>
#include <systemlib/cpuload.h>
#include <systemlib/rc_check.h>
#include <geo/geo.h>
#include <systemlib/state_table.h>
#include <dataman/dataman.h>

#include "px4_custom_mode.h"
#include "commander_helper.h"
#include "state_machine_helper.h"
#include "calibration_routines.h"
#include "accelerometer_calibration.h"
#include "gyro_calibration.h"
#include "mag_calibration.h"
#include "baro_calibration.h"
#include "rc_calibration.h"
#include "airspeed_calibration.h"

/* oddly, ERROR is not defined for c++ */
#ifdef ERROR
# undef ERROR
#endif
static const int ERROR = -1;

extern struct system_load_s system_load;

/* Decouple update interval and hysteris counters, all depends on intervals */
#define COMMANDER_MONITORING_INTERVAL 50000
#define COMMANDER_MONITORING_LOOPSPERMSEC (1/(COMMANDER_MONITORING_INTERVAL/1000.0f))

#define MAVLINK_OPEN_INTERVAL 50000

#define STICK_ON_OFF_LIMIT 0.9f
#define STICK_ON_OFF_HYSTERESIS_TIME_MS 1000
#define STICK_ON_OFF_COUNTER_LIMIT (STICK_ON_OFF_HYSTERESIS_TIME_MS*COMMANDER_MONITORING_LOOPSPERMSEC)

#define POSITION_TIMEOUT		(2 * 1000 * 1000)	/**< consider the local or global position estimate invalid after 600ms */
#define FAILSAFE_DEFAULT_TIMEOUT	(3 * 1000 * 1000)	/**< hysteresis time - the failsafe will trigger after 3 seconds in this state */
#define OFFBOARD_TIMEOUT		500000
#define DIFFPRESS_TIMEOUT		2000000

#define PRINT_INTERVAL	5000000
#define PRINT_MODE_REJECT_INTERVAL	2000000

enum MAV_MODE_FLAG {
	MAV_MODE_FLAG_CUSTOM_MODE_ENABLED = 1, /* 0b00000001 Reserved for future use. | */
	MAV_MODE_FLAG_TEST_ENABLED = 2, /* 0b00000010 system has a test mode enabled. This flag is intended for temporary system tests and should not be used for stable implementations. | */
	MAV_MODE_FLAG_AUTO_ENABLED = 4, /* 0b00000100 autonomous mode enabled, system finds its own goal positions. Guided flag can be set or not, depends on the actual implementation. | */
	MAV_MODE_FLAG_GUIDED_ENABLED = 8, /* 0b00001000 guided mode enabled, system flies MISSIONs / mission items. | */
	MAV_MODE_FLAG_STABILIZE_ENABLED = 16, /* 0b00010000 system stabilizes electronically its attitude (and optionally position). It needs however further control inputs to move around. | */
	MAV_MODE_FLAG_HIL_ENABLED = 32, /* 0b00100000 hardware in the loop simulation. All motors / actuators are blocked, but internal software is full operational. | */
	MAV_MODE_FLAG_MANUAL_INPUT_ENABLED = 64, /* 0b01000000 remote control input is enabled. | */
	MAV_MODE_FLAG_SAFETY_ARMED = 128, /* 0b10000000 MAV safety set to armed. Motors are enabled / running / can start. Ready to fly. | */
	MAV_MODE_FLAG_ENUM_END = 129, /*  | */
};

/* Mavlink file descriptors */
static int mavlink_fd = 0;

/* flags */
static bool commander_initialized = false;
static volatile bool thread_should_exit = false;		/**< daemon exit flag */
static volatile bool thread_running = false;		/**< daemon status flag */
static int daemon_task;				/**< Handle of daemon task / thread */

static unsigned int leds_counter;
/* To remember when last notification was sent */
static uint64_t last_print_mode_reject_time = 0;
/* if connected via USB */
static bool on_usb_power = false;

static float takeoff_alt = 5.0f;
static int parachute_enabled = 0;
static float eph_threshold = 5.0f;
static float epv_threshold = 10.0f;

static struct vehicle_status_s status;
static struct actuator_armed_s armed;
static struct safety_s safety;
static struct vehicle_control_mode_s control_mode;
static struct offboard_control_setpoint_s sp_offboard;

int mode_switch_state = -1;

/* tasks waiting for low prio thread */
typedef enum {
	LOW_PRIO_TASK_NONE = 0,
	LOW_PRIO_TASK_PARAM_SAVE,
	LOW_PRIO_TASK_PARAM_LOAD,
	LOW_PRIO_TASK_GYRO_CALIBRATION,
	LOW_PRIO_TASK_MAG_CALIBRATION,
	LOW_PRIO_TASK_ALTITUDE_CALIBRATION,
	LOW_PRIO_TASK_RC_CALIBRATION,
	LOW_PRIO_TASK_ACCEL_CALIBRATION,
	LOW_PRIO_TASK_AIRSPEED_CALIBRATION
} low_prio_task_t;

static low_prio_task_t low_prio_task = LOW_PRIO_TASK_NONE;

/**
 * The daemon app only briefly exists to start
 * the background job. The stack size assigned in the
 * Makefile does only apply to this management task.
 *
 * The actual stack size should be set in the call
 * to task_create().
 *
 * @ingroup apps
 */
extern "C" __EXPORT int commander_main(int argc, char *argv[]);

/**
 * Print the correct usage.
 */
void usage(const char *reason);

/**
 * React to commands that are sent e.g. from the mavlink module.
 */
bool handle_command(struct vehicle_status_s *status, const struct safety_s *safety, struct vehicle_command_s *cmd, struct actuator_armed_s *armed, struct home_position_s *home, struct vehicle_global_position_s *global_pos, orb_advert_t *home_pub);

/**
 * Mainloop of commander.
 */
int commander_thread_main(int argc, char *argv[]);

void control_status_leds(vehicle_status_s *status, const actuator_armed_s *actuator_armed, bool changed);

void check_valid(hrt_abstime timestamp, hrt_abstime timeout, bool valid_in, bool *valid_out, bool *changed);

void check_mode_switches(struct manual_control_setpoint_s *sp_man, struct vehicle_status_s *status);

transition_result_t set_main_state_rc(struct vehicle_status_s *status, struct manual_control_setpoint_s *sp_man);

void set_control_mode();

void print_reject_mode(struct vehicle_status_s *current_status, const char *msg);

void print_reject_arm(const char *msg);

void print_status();

transition_result_t check_navigation_state_machine(struct vehicle_status_s *status, struct vehicle_control_mode_s *control_mode, struct vehicle_local_position_s *local_pos);

transition_result_t arm_disarm(bool arm, const int mavlink_fd, const char *armedBy);

/**
 * Loop that runs at a lower rate and priority for calibration and parameter tasks.
 */
void *commander_low_prio_loop(void *arg);

void answer_command(struct vehicle_command_s &cmd, enum VEHICLE_CMD_RESULT result);


int commander_main(int argc, char *argv[])
{
	if (argc < 1) {
		usage("missing command");
	}

	if (!strcmp(argv[1], "start")) {

		if (thread_running) {
			warnx("commander already running");
			/* this is not an error */
			exit(0);
		}

		thread_should_exit = false;
		daemon_task = task_spawn_cmd("commander",
					     SCHED_DEFAULT,
					     SCHED_PRIORITY_MAX - 40,
<<<<<<< HEAD
					     3150,
=======
					     4096,
>>>>>>> 6bdbab12
					     commander_thread_main,
					     (argv) ? (const char **)&argv[2] : (const char **)NULL);

		while (!thread_running) {
			usleep(200);
		}

		exit(0);
	}

	if (!strcmp(argv[1], "stop")) {

		if (!thread_running) {
			errx(0, "commander already stopped");
		}

		thread_should_exit = true;

		while (thread_running) {
			usleep(200000);
			warnx(".");
		}

		warnx("terminated.");

		exit(0);
	}

	/* commands needing the app to run below */
	if (!thread_running) {
		warnx("\tcommander not started");
		exit(1);
	}

	if (!strcmp(argv[1], "status")) {
		print_status();
		exit(0);
	}

	if (!strcmp(argv[1], "check")) {
		int mavlink_fd_local = open(MAVLINK_LOG_DEVICE, 0);
		int checkres = prearm_check(&status, mavlink_fd_local);
		close(mavlink_fd_local);
		warnx("FINAL RESULT: %s", (checkres == 0) ? "OK" : "FAILED");
		exit(0);
	}

	if (!strcmp(argv[1], "arm")) {
		arm_disarm(true, mavlink_fd, "command line");
		exit(0);
	}

	if (!strcmp(argv[1], "disarm")) {
		arm_disarm(false, mavlink_fd, "command line");
		exit(0);
	}

	usage("unrecognized command");
	exit(1);
}

void usage(const char *reason)
{
	if (reason) {
		fprintf(stderr, "%s\n", reason);
	}

	fprintf(stderr, "usage: daemon {start|stop|status} [-p <additional params>]\n\n");
	exit(1);
}

void print_status()
{
	warnx("type: %s", (status.is_rotary_wing) ? "ROTARY" : "PLANE");
	warnx("usb powered: %s", (on_usb_power) ? "yes" : "no");
	warnx("avionics rail: %6.2f V", (double)status.avionics_power_rail_voltage);

	/* read all relevant states */
	int state_sub = orb_subscribe(ORB_ID(vehicle_status));
	struct vehicle_status_s state;
	orb_copy(ORB_ID(vehicle_status), state_sub, &state);

	const char *armed_str;

	switch (state.arming_state) {
	case ARMING_STATE_INIT:
		armed_str = "INIT";
		break;

	case ARMING_STATE_STANDBY:
		armed_str = "STANDBY";
		break;

	case ARMING_STATE_ARMED:
		armed_str = "ARMED";
		break;

	case ARMING_STATE_ARMED_ERROR:
		armed_str = "ARMED_ERROR";
		break;

	case ARMING_STATE_STANDBY_ERROR:
		armed_str = "STANDBY_ERROR";
		break;

	case ARMING_STATE_REBOOT:
		armed_str = "REBOOT";
		break;

	case ARMING_STATE_IN_AIR_RESTORE:
		armed_str = "IN_AIR_RESTORE";
		break;

	default:
		armed_str = "ERR: UNKNOWN STATE";
		break;
	}

	close(state_sub);


	warnx("arming: %s", armed_str);
}

static orb_advert_t status_pub;

transition_result_t arm_disarm(bool arm, const int mavlink_fd_local, const char *armedBy)
{
	transition_result_t arming_res = TRANSITION_NOT_CHANGED;

	// Transition the armed state. By passing mavlink_fd to arming_state_transition it will
	// output appropriate error messages if the state cannot transition.
	arming_res = arming_state_transition(&status, &safety, arm ? ARMING_STATE_ARMED : ARMING_STATE_STANDBY, &armed, true /* fRunPreArmChecks */, mavlink_fd_local);

	if (arming_res == TRANSITION_CHANGED && mavlink_fd) {
		mavlink_log_info(mavlink_fd_local, "[cmd] %s by %s", arm ? "ARMED" : "DISARMED", armedBy);

	} else if (arming_res == TRANSITION_DENIED) {
		tune_negative(true);
	}

	return arming_res;
}

bool handle_command(struct vehicle_status_s *status_local, const struct safety_s *safety_local,
	struct vehicle_command_s *cmd, struct actuator_armed_s *armed_local,
	struct home_position_s *home, struct vehicle_global_position_s *global_pos, orb_advert_t *home_pub)
{
	/* only handle commands that are meant to be handled by this system and component */
	if (cmd->target_system != status_local->system_id || ((cmd->target_component != status_local->component_id) && (cmd->target_component != 0))) { // component_id 0: valid for all components
		return false;
	}

	/* result of the command */
	enum VEHICLE_CMD_RESULT cmd_result = VEHICLE_CMD_RESULT_UNSUPPORTED;

	/* request to set different system mode */
	switch (cmd->command) {
	case VEHICLE_CMD_DO_SET_MODE: {
			uint8_t base_mode = (uint8_t)cmd->param1;
			uint8_t custom_main_mode = (uint8_t)cmd->param2;

			int bm = base_mode;
			int cm = custom_main_mode;

			mavlink_log_info(mavlink_fd,"Command base: %d, custom mode: %d vb", bm, cm);

			transition_result_t arming_ret = TRANSITION_NOT_CHANGED;

			transition_result_t main_ret = TRANSITION_NOT_CHANGED;

			/* set HIL state */
			hil_state_t new_hil_state = (base_mode & MAV_MODE_FLAG_HIL_ENABLED) ? HIL_STATE_ON : HIL_STATE_OFF;
			transition_result_t hil_ret = hil_state_transition(new_hil_state, status_pub, status_local, mavlink_fd);

			// Transition the arming state
			arming_ret = arm_disarm(base_mode & MAV_MODE_FLAG_SAFETY_ARMED, mavlink_fd, "set mode command");

			if (base_mode & MAV_MODE_FLAG_CUSTOM_MODE_ENABLED) {
				/* use autopilot-specific mode */
				if (custom_main_mode == PX4_CUSTOM_MAIN_MODE_MANUAL) {
					/* MANUAL */
					main_ret = main_state_transition(status_local, MAIN_STATE_MANUAL);

				} else if (custom_main_mode == PX4_CUSTOM_MAIN_MODE_ALTCTL) {
					/* ALTCTL */
					main_ret = main_state_transition(status_local, MAIN_STATE_ALTCTL);

				} else if (custom_main_mode == PX4_CUSTOM_MAIN_MODE_POSCTL) {
					/* POSCTL */
					main_ret = main_state_transition(status_local, MAIN_STATE_POSCTL);

				} else if (custom_main_mode == PX4_CUSTOM_MAIN_MODE_LOITER) {
					//* AUTO */
					main_ret = main_state_transition(status_local, MAIN_STATE_LOITER);

				} else if (custom_main_mode == PX4_CUSTOM_MAIN_MODE_ACRO) {
					/* ACRO */
					main_ret = main_state_transition(status_local, MAIN_STATE_ACRO);

				} else if (custom_main_mode == PX4_CUSTOM_MAIN_MODE_OFFBOARD) {
					/* OFFBOARD */
					main_ret = main_state_transition(status_local, MAIN_STATE_OFFBOARD);

				} else if (custom_main_mode == PX4_CUSTOM_MAIN_MODE_FOLLOW) {
					/* FOLLOW */
					main_ret = main_state_transition(status_local, MAIN_STATE_FOLLOW);
				}

			} else {
				/* use base mode */
				if (base_mode & MAV_MODE_FLAG_AUTO_ENABLED) {
					/* AUTO */
					//main_ret = main_state_transition(status_local, MAIN_STATE_AUTO_MISSION);

				} else if (base_mode & MAV_MODE_FLAG_MANUAL_INPUT_ENABLED) {
					if (base_mode & MAV_MODE_FLAG_GUIDED_ENABLED) {
						/* POSCTL */
						main_ret = main_state_transition(status_local, MAIN_STATE_POSCTL);

					} else if (base_mode & MAV_MODE_FLAG_STABILIZE_ENABLED) {
						/* MANUAL */
						main_ret = main_state_transition(status_local, MAIN_STATE_MANUAL);
					}
				}
			}

			if (hil_ret != TRANSITION_DENIED && arming_ret != TRANSITION_DENIED && main_ret != TRANSITION_DENIED) {
				cmd_result = VEHICLE_CMD_RESULT_ACCEPTED;

			} else {
				cmd_result = VEHICLE_CMD_RESULT_TEMPORARILY_REJECTED;
			}
		}
		break;

	case VEHICLE_CMD_COMPONENT_ARM_DISARM: {
			// Adhere to MAVLink specs, but base on knowledge that these fundamentally encode ints
			// for logic state parameters

			if (static_cast<int>(cmd->param1 + 0.5f) != 0 && static_cast<int>(cmd->param1 + 0.5f) != 1) {
				mavlink_log_critical(mavlink_fd, "Unsupported ARM_DISARM param: %.3f", (double)cmd->param1);

			} else {

				bool cmd_arms = (static_cast<int>(cmd->param1 + 0.5f) == 1);

				// Flick to inair restore first if this comes from an onboard system
				if (cmd->source_system == status_local->system_id && cmd->source_component == status_local->component_id) {
					status_local->arming_state = ARMING_STATE_IN_AIR_RESTORE;
				}

				transition_result_t arming_res = arm_disarm(cmd_arms, mavlink_fd, "arm/disarm component command");

				if (arming_res == TRANSITION_DENIED) {
					mavlink_log_critical(mavlink_fd, "REJECTING component arm cmd");
					cmd_result = VEHICLE_CMD_RESULT_TEMPORARILY_REJECTED;

				} else {
					cmd_result = VEHICLE_CMD_RESULT_ACCEPTED;
				}
			}
		}
		break;

	case VEHICLE_CMD_OVERRIDE_GOTO: {
			// TODO listen vehicle_command topic directly from navigator (?)

			// Increase by 0.5f and rely on the integer cast
			// implicit floor(). This is the *safest* way to
			// convert from floats representing small ints to actual ints.
			unsigned int mav_goto = (cmd->param1 + 0.5f);

			if (mav_goto == 0) {	// MAV_GOTO_DO_HOLD
				status_local->nav_state = NAVIGATION_STATE_LOITER;
				mavlink_log_critical(mavlink_fd, "Pause mission cmd");
				cmd_result = VEHICLE_CMD_RESULT_ACCEPTED;

			} else if (mav_goto == 1) {	// MAV_GOTO_DO_CONTINUE
				status_local->nav_state = NAVIGATION_STATE_AUTO_MISSION;
				mavlink_log_critical(mavlink_fd, "Continue mission cmd");
				cmd_result = VEHICLE_CMD_RESULT_ACCEPTED;

			} else {
				mavlink_log_critical(mavlink_fd, "REJ CMD: %.1f %.1f %.1f %.1f %.1f %.1f %.1f %.1f",
					(double)cmd->param1,
					(double)cmd->param2,
					(double)cmd->param3,
					(double)cmd->param4,
					(double)cmd->param5,
					(double)cmd->param6,
					(double)cmd->param7);
			}
		}
		break;

	/* Flight termination */
	case VEHICLE_CMD_DO_FLIGHTTERMINATION: {
			if (cmd->param1 > 0.5f) {
				//XXX update state machine?
				armed_local->force_failsafe = true;
				warnx("forcing failsafe (termination)");
			} else {
				armed_local->force_failsafe = false;
				warnx("disabling failsafe (termination)");
			}
			/* param2 is currently used for other failsafe modes */
			status_local->engine_failure_cmd = false;
			status_local->data_link_lost_cmd = false;
			status_local->gps_failure_cmd = false;
			status_local->rc_signal_lost_cmd = false;
			if ((int)cmd->param2 <= 0) {
				/* reset all commanded failure modes */
				warnx("reset all non-flighttermination failsafe commands");
			} else if ((int)cmd->param2 == 1) {
				/* trigger engine failure mode */
				status_local->engine_failure_cmd = true;
				warnx("engine failure mode commanded");
			} else if ((int)cmd->param2 == 2) {
				/* trigger data link loss mode */
				status_local->data_link_lost_cmd = true;
				warnx("data link loss mode commanded");
			} else if ((int)cmd->param2 == 3) {
				/* trigger gps loss mode */
				status_local->gps_failure_cmd = true;
				warnx("gps loss mode commanded");
			} else if ((int)cmd->param2 == 4) {
				/* trigger rc loss mode */
				status_local->rc_signal_lost_cmd = true;
				warnx("rc loss mode commanded");
			}
			cmd_result = VEHICLE_CMD_RESULT_ACCEPTED;
		}
		break;

	/* Airleash commands */
	case VEHICLE_CMD_NAV_REMOTE_CMD: {
			transition_result_t main_ret = TRANSITION_NOT_CHANGED;

			/*
			if (cmd->param1 == REMOTE_CMD_PLAY_PAUSE) {
				if(status_local->main_state == MAIN_STATE_LOITER) {
					main_ret = main_state_transition(status_local, MAIN_STATE_ABS_FOLLOW);
				} else {
					main_ret = main_state_transition(status_local, MAIN_STATE_LOITER);
				}
			}
			*/
			if (main_ret != TRANSITION_DENIED){
				cmd_result = VEHICLE_CMD_RESULT_ACCEPTED;
			} else {
				cmd_result = VEHICLE_CMD_RESULT_TEMPORARILY_REJECTED;
			}
		}
		break;

	case VEHICLE_CMD_DO_SET_HOME: {
			bool use_current = cmd->param1 > 0.5f;

			if (use_current) {
				/* use current position */
				if (status_local->condition_global_position_valid) {
					home->lat = global_pos->lat;
					home->lon = global_pos->lon;
					home->alt = global_pos->alt;

					home->timestamp = hrt_absolute_time();

					cmd_result = VEHICLE_CMD_RESULT_ACCEPTED;

				} else {
					cmd_result = VEHICLE_CMD_RESULT_TEMPORARILY_REJECTED;
				}

			} else {
				/* use specified position */
				home->lat = cmd->param5;
				home->lon = cmd->param6;
				home->alt = cmd->param7;

				home->timestamp = hrt_absolute_time();

				cmd_result = VEHICLE_CMD_RESULT_ACCEPTED;
			}

			if (cmd_result == VEHICLE_CMD_RESULT_ACCEPTED) {
				warnx("home: lat = %.7f, lon = %.7f, alt = %.2f ", home->lat, home->lon, (double)home->alt);
				mavlink_log_info(mavlink_fd, "[cmd] home: %.7f, %.7f, %.2f", home->lat, home->lon, (double)home->alt);

				/* announce new home position */
				if (*home_pub > 0) {
					orb_publish(ORB_ID(home_position), *home_pub, home);

				} else {
					*home_pub = orb_advertise(ORB_ID(home_position), home);
				}

				/* mark home position as set */
				status_local->condition_home_position_valid = true;
			}
		}
		break;
	case VEHICLE_CMD_NAV_GUIDED_ENABLE: {
			transition_result_t res = TRANSITION_DENIED;
			static main_state_t main_state_pre_offboard = MAIN_STATE_MANUAL;
			if (status_local->main_state != MAIN_STATE_OFFBOARD) {
				main_state_pre_offboard = status_local->main_state;
			}
			if (cmd->param1 > 0.5f) {
				res = main_state_transition(status_local, MAIN_STATE_OFFBOARD);
				if (res == TRANSITION_DENIED) {
					print_reject_mode(status_local, "OFFBOARD");
					status_local->offboard_control_set_by_command = false;
				} else {
					/* Set flag that offboard was set via command, main state is not overridden by rc */
					status_local->offboard_control_set_by_command = true;
				}
			} else {
				/* If the mavlink command is used to enable or disable offboard control:
				 * switch back to previous mode when disabling */
				res = main_state_transition(status_local, main_state_pre_offboard);
				status_local->offboard_control_set_by_command = false;
			}
		}
		break;
	case VEHICLE_CMD_PREFLIGHT_REBOOT_SHUTDOWN:
	case VEHICLE_CMD_PREFLIGHT_CALIBRATION:
	case VEHICLE_CMD_PREFLIGHT_SET_SENSOR_OFFSETS:
	case VEHICLE_CMD_PREFLIGHT_STORAGE:
	case VEHICLE_CMD_CUSTOM_0:
	case VEHICLE_CMD_CUSTOM_1:
	case VEHICLE_CMD_CUSTOM_2:
	case VEHICLE_CMD_PAYLOAD_PREPARE_DEPLOY:
	case VEHICLE_CMD_PAYLOAD_CONTROL_DEPLOY:
		/* ignore commands that handled in low prio loop */
		break;

	default:
		/* Warn about unsupported commands, this makes sense because only commands
		 * to this component ID (or all) are passed by mavlink. */
		answer_command(*cmd, VEHICLE_CMD_RESULT_UNSUPPORTED);
		break;
	}

	if (cmd_result != VEHICLE_CMD_RESULT_UNSUPPORTED) {
		/* already warned about unsupported commands in "default" case */
		answer_command(*cmd, cmd_result);
	}

	/* send any requested ACKs */
	if (cmd->confirmation > 0 && cmd_result != VEHICLE_CMD_RESULT_UNSUPPORTED) {
		/* send acknowledge command */
		// XXX TODO
	}

	return true;
}

int commander_thread_main(int argc, char *argv[])
{
	/* not yet initialized */
	commander_initialized = false;

	bool arm_tune_played = false;
	bool was_armed = false;

	/* set parameters */
	param_t _param_sys_type = param_find("MAV_TYPE");
	param_t _param_system_id = param_find("MAV_SYS_ID");
	param_t _param_component_id = param_find("MAV_COMP_ID");
	param_t _param_takeoff_alt = param_find("NAV_TAKEOFF_ALT");
	param_t _param_enable_parachute = param_find("NAV_PARACHUTE_EN");
	param_t _param_enable_datalink_loss = param_find("COM_DL_LOSS_EN");
	param_t _param_datalink_loss_timeout = param_find("COM_DL_LOSS_T");
	param_t _param_rc_loss_timeout = param_find("COM_RC_LOSS_T");
	param_t _param_datalink_regain_timeout = param_find("COM_DL_REG_T");
	param_t _param_ef_throttle_thres = param_find("COM_EF_THROT");
	param_t _param_ef_current2throttle_thres = param_find("COM_EF_C2T");
	param_t _param_ef_time_thres = param_find("COM_EF_TIME");

	float battery_warning_level;
	float battery_critical_level;
	float battery_flat_level;

	param_t _param_battery_warning_level = param_find("BAT_WATN_LVL");
	param_t _param_battery_critical_level = param_find("BAT_CRIT_LVL");
	param_t _param_battery_flat_level = param_find("BAT_FLAT_LVL");

	param_get(_param_battery_warning_level, &battery_warning_level);
	param_get(_param_battery_critical_level, &battery_critical_level);
	param_get(_param_battery_flat_level, &battery_flat_level);

	/* welcome user */
	warnx("starting");

	const char *main_states_str[MAIN_STATE_MAX];
	main_states_str[MAIN_STATE_MANUAL]			= "MANUAL";
	main_states_str[MAIN_STATE_ALTCTL]			= "ALTCTL";
	main_states_str[MAIN_STATE_POSCTL]			= "POSCTL";
	main_states_str[MAIN_STATE_AUTO_MISSION]		= "AUTO_MISSION";
	main_states_str[MAIN_STATE_LOITER]			= "LOITER";
	main_states_str[MAIN_STATE_RTL]			= "RTL";
	main_states_str[MAIN_STATE_ACRO]			= "ACRO";
	main_states_str[MAIN_STATE_OFFBOARD]			= "OFFBOARD";
	main_states_str[MAIN_STATE_FOLLOW]			= "FOLLOW";

	const char *arming_states_str[ARMING_STATE_MAX];
	arming_states_str[ARMING_STATE_INIT]			= "INIT";
	arming_states_str[ARMING_STATE_STANDBY]			= "STANDBY";
	arming_states_str[ARMING_STATE_ARMED]			= "ARMED";
	arming_states_str[ARMING_STATE_ARMED_ERROR]		= "ARMED_ERROR";
	arming_states_str[ARMING_STATE_STANDBY_ERROR]		= "STANDBY_ERROR";
	arming_states_str[ARMING_STATE_REBOOT]			= "REBOOT";
	arming_states_str[ARMING_STATE_IN_AIR_RESTORE]		= "IN_AIR_RESTORE";

	const char *nav_states_str[NAVIGATION_STATE_MAX];
	nav_states_str[NAVIGATION_STATE_MANUAL]			= "MANUAL";
	nav_states_str[NAVIGATION_STATE_ALTCTL]			= "ALTCTL";
	nav_states_str[NAVIGATION_STATE_POSCTL]			= "POSCTL";
	nav_states_str[NAVIGATION_STATE_AUTO_MISSION]		= "AUTO_MISSION";
	nav_states_str[NAVIGATION_STATE_LOITER]		= "AUTO_LOITER";
	nav_states_str[NAVIGATION_STATE_RTL]		= "AUTO_RTL";
	nav_states_str[NAVIGATION_STATE_AUTO_RTGS]		= "AUTO_RTGS";
	nav_states_str[NAVIGATION_STATE_ABS_FOLLOW]    = "AUTO_ABS_FOLLOW";
	nav_states_str[NAVIGATION_STATE_ACRO]			= "ACRO";
	nav_states_str[NAVIGATION_STATE_LAND]			= "LAND";
	nav_states_str[NAVIGATION_STATE_DESCEND]		= "DESCEND";
	nav_states_str[NAVIGATION_STATE_TERMINATION]		= "TERMINATION";
	nav_states_str[NAVIGATION_STATE_OFFBOARD]		= "OFFBOARD";
	nav_states_str[NAVIGATION_STATE_FOLLOW]			= "FOLLOW";

	/* pthread for slow low prio thread */
	pthread_t commander_low_prio_thread;

	/* initialize */
	if (led_init() != 0) {
		warnx("ERROR: LED INIT FAIL");
	}

	if (buzzer_init() != OK) {
		warnx("ERROR: BUZZER INIT FAIL");
	}

	mavlink_fd = open(MAVLINK_LOG_DEVICE, 0);

	/* vehicle status topic */
	memset(&status, 0, sizeof(status));
	status.condition_landed = true;	// initialize to safe value
	// We want to accept RC inputs as default
	status.rc_input_blocked = false;
	status.main_state = MAIN_STATE_MANUAL;
	status.nav_state = NAVIGATION_STATE_MANUAL;
	status.arming_state = ARMING_STATE_INIT;
	status.hil_state = HIL_STATE_OFF;
	status.failsafe = false;

	/* neither manual nor offboard control commands have been received */
	status.offboard_control_signal_found_once = false;
	status.rc_signal_found_once = false;

	/* mark all signals lost as long as they haven't been found */
	status.rc_signal_lost = true;
	status.offboard_control_signal_lost = true;
	status.data_link_lost = true;

	/* set battery warning flag */
	status.battery_warning = VEHICLE_BATTERY_WARNING_NONE;
	status.condition_battery_voltage_valid = false;

	// XXX for now just set sensors as initialized
	status.condition_system_sensors_initialized = true;

	status.counter++;
	status.timestamp = hrt_absolute_time();

	status.condition_power_input_valid = true;
	status.avionics_power_rail_voltage = -1.0f;

	// CIRCUIT BREAKERS
	status.circuit_breaker_engaged_power_check = false;
	status.circuit_breaker_engaged_airspd_check = false;
	status.circuit_breaker_engaged_enginefailure_check = false;
	status.circuit_breaker_engaged_gpsfailure_check = false;

	/* publish initial state */
	status_pub = orb_advertise(ORB_ID(vehicle_status), &status);
	if (status_pub < 0) {
		warnx("ERROR: orb_advertise for topic vehicle_status failed (uorb app running?).\n");
		warnx("exiting.");
		exit(ERROR);
	}

	/* armed topic */
	orb_advert_t armed_pub;
	/* Initialize armed with all false */
	memset(&armed, 0, sizeof(armed));

	/* vehicle control mode topic */
	memset(&control_mode, 0, sizeof(control_mode));
	orb_advert_t control_mode_pub = orb_advertise(ORB_ID(vehicle_control_mode), &control_mode);

	armed_pub = orb_advertise(ORB_ID(actuator_armed), &armed);

	/* home position */
	orb_advert_t home_pub = -1;
	struct home_position_s home;
	memset(&home, 0, sizeof(home));

	/* init mission state, do it here to allow navigator to use stored mission even if mavlink failed to start */
	orb_advert_t mission_pub = -1;
	mission_s mission;
	if (dm_read(DM_KEY_MISSION_STATE, 0, &mission, sizeof(mission_s)) == sizeof(mission_s)) {
		if (mission.dataman_id >= 0 && mission.dataman_id <= 1) {
			warnx("loaded mission state: dataman_id=%d, count=%u, current=%d", mission.dataman_id, mission.count, mission.current_seq);
			mavlink_log_info(mavlink_fd, "[cmd] dataman_id=%d, count=%u, current=%d",
												mission.dataman_id, mission.count, mission.current_seq);
		} else {
			const char *missionfail = "reading mission state failed";
			warnx("%s", missionfail);
			mavlink_log_critical(mavlink_fd, missionfail);

			/* initialize mission state in dataman */
			mission.dataman_id = 0;
			mission.count = 0;
			mission.current_seq = 0;
			dm_write(DM_KEY_MISSION_STATE, 0, DM_PERSIST_POWER_ON_RESET, &mission, sizeof(mission_s));
		}

		mission_pub = orb_advertise(ORB_ID(offboard_mission), &mission);
		orb_publish(ORB_ID(offboard_mission), mission_pub, &mission);
	}

	int ret;

	pthread_attr_t commander_low_prio_attr;
	pthread_attr_init(&commander_low_prio_attr);
	pthread_attr_setstacksize(&commander_low_prio_attr, 2900);

	struct sched_param param;
	(void)pthread_attr_getschedparam(&commander_low_prio_attr, &param);

	/* low priority */
	param.sched_priority = SCHED_PRIORITY_DEFAULT - 50;
	(void)pthread_attr_setschedparam(&commander_low_prio_attr, &param);
	pthread_create(&commander_low_prio_thread, &commander_low_prio_attr, commander_low_prio_loop, NULL);
	pthread_attr_destroy(&commander_low_prio_attr);

	/* Start monitoring loop */
	unsigned counter = 0;
	unsigned stick_off_counter = 0;
	unsigned stick_on_counter = 0;

	bool low_battery_voltage_actions_done = false;
	bool critical_battery_voltage_actions_done = false;
	bool flat_battery_voltage_actions_done = false;

	hrt_abstime last_idle_time = 0;
	hrt_abstime start_time = 0;

	bool status_changed = true;
	bool param_init_forced = true;

	bool updated = false;

	rc_calibration_check(mavlink_fd);

	/* Subscribe to safety topic */
	int safety_sub = orb_subscribe(ORB_ID(safety));
	memset(&safety, 0, sizeof(safety));
	safety.safety_switch_available = false;
	safety.safety_off = false;

	/* Subscribe to mission result topic */
	int mission_result_sub = orb_subscribe(ORB_ID(mission_result));
	struct mission_result_s mission_result;
	memset(&mission_result, 0, sizeof(mission_result));

	/* Subscribe to manual control data */
	int sp_man_sub = orb_subscribe(ORB_ID(manual_control_setpoint));
	struct manual_control_setpoint_s sp_man;
	memset(&sp_man, 0, sizeof(sp_man));

	/* Subscribe to offboard control data */
	int sp_offboard_sub = orb_subscribe(ORB_ID(offboard_control_setpoint));
	memset(&sp_offboard, 0, sizeof(sp_offboard));

	/* Subscribe to telemetry status topics */
	int telemetry_subs[TELEMETRY_STATUS_ORB_ID_NUM];
	uint64_t telemetry_last_heartbeat[TELEMETRY_STATUS_ORB_ID_NUM];
	uint64_t telemetry_last_dl_loss[TELEMETRY_STATUS_ORB_ID_NUM];
	bool telemetry_lost[TELEMETRY_STATUS_ORB_ID_NUM];

	for (int i = 0; i < TELEMETRY_STATUS_ORB_ID_NUM; i++) {
		telemetry_subs[i] = orb_subscribe(telemetry_status_orb_id[i]);
		telemetry_last_heartbeat[i] = 0;
		telemetry_last_dl_loss[i] = 0;
		telemetry_lost[i] = true;
	}

	/* Subscribe to global position */
	int global_position_sub = orb_subscribe(ORB_ID(vehicle_global_position));
	struct vehicle_global_position_s global_position;
	memset(&global_position, 0, sizeof(global_position));
	/* Init EPH and EPV */
	global_position.eph = 1000.0f;
	global_position.epv = 1000.0f;

	/* Subscribe to local position data */
	int local_position_sub = orb_subscribe(ORB_ID(vehicle_local_position));
	struct vehicle_local_position_s local_position;
	memset(&local_position, 0, sizeof(local_position));

	/* Subscribe to target position data */
	int target_position_sub = orb_subscribe(ORB_ID(target_global_position));
	struct target_global_position_s target_position;
	memset(&target_position, 0, sizeof(target_position));

	/*
	 * The home position is set based on GPS only, to prevent a dependency between
	 * position estimator and commander. RAW GPS is more than good enough for a
	 * non-flying vehicle.
	 */

	/* Subscribe to GPS topic */
	int gps_sub = orb_subscribe(ORB_ID(vehicle_gps_position));
	struct vehicle_gps_position_s gps_position;
	memset(&gps_position, 0, sizeof(gps_position));
	gps_position.eph = FLT_MAX;
	gps_position.epv = FLT_MAX;

	/* Subscribe to sensor topic */
	int sensor_sub = orb_subscribe(ORB_ID(sensor_combined));
	struct sensor_combined_s sensors;
	memset(&sensors, 0, sizeof(sensors));

	/* Subscribe to differential pressure topic */
	int diff_pres_sub = orb_subscribe(ORB_ID(differential_pressure));
	struct differential_pressure_s diff_pres;
	memset(&diff_pres, 0, sizeof(diff_pres));

	/* Subscribe to command topic */
	int cmd_sub = orb_subscribe(ORB_ID(vehicle_command));
	struct vehicle_command_s cmd;
	memset(&cmd, 0, sizeof(cmd));

	/* Subscribe to parameters changed topic */
	int param_changed_sub = orb_subscribe(ORB_ID(parameter_update));
	struct parameter_update_s param_changed;
	memset(&param_changed, 0, sizeof(param_changed));

	/* Subscribe to battery topic */
	int battery_sub = orb_subscribe(ORB_ID(battery_status));
	struct battery_status_s battery;
	memset(&battery, 0, sizeof(battery));

	/* Subscribe to subsystem info topic */
	int subsys_sub = orb_subscribe(ORB_ID(subsystem_info));
	struct subsystem_info_s info;
	memset(&info, 0, sizeof(info));

	/* Subscribe to position setpoint triplet */
	int pos_sp_triplet_sub = orb_subscribe(ORB_ID(position_setpoint_triplet));
	struct position_setpoint_triplet_s pos_sp_triplet;
	memset(&pos_sp_triplet, 0, sizeof(pos_sp_triplet));

	/* Subscribe to system power */
	int system_power_sub = orb_subscribe(ORB_ID(system_power));
	struct system_power_s system_power;
	memset(&system_power, 0, sizeof(system_power));

	/* Subscribe to actuator controls (outputs) */
	int actuator_controls_sub = orb_subscribe(ORB_ID_VEHICLE_ATTITUDE_CONTROLS);
	struct actuator_controls_s actuator_controls;
	memset(&actuator_controls, 0, sizeof(actuator_controls));

	/* Subscribe to commander requests - requests made for commander to process */
	int commander_request_sub = orb_subscribe(ORB_ID(commander_request));
	struct commander_request_s commander_request;
	memset(&commander_request, 0, sizeof(commander_request));

	control_status_leds(&status, &armed, true);

	/* now initialized */
	commander_initialized = true;
	thread_running = true;

	start_time = hrt_absolute_time();

	transition_result_t arming_ret;

	int32_t datalink_loss_enabled = false;
	int32_t datalink_loss_timeout = 10;
	float rc_loss_timeout = 0.5;
	int32_t datalink_regain_timeout = 0;

	/* Thresholds for engine failure detection */
	int32_t ef_throttle_thres = 1.0f;
	int32_t ef_current2throttle_thres = 0.0f;
	int32_t ef_time_thres = 1000.0f;
	uint64_t timestamp_engine_healthy = 0; /**< absolute time when engine was healty */

	/* check which state machines for changes, clear "changed" flag */
	bool arming_state_changed = false;
	bool main_state_changed = false;
	bool failsafe_old = false;

	while (!thread_should_exit) {

		if (mavlink_fd < 0 && counter % (1000000 / MAVLINK_OPEN_INTERVAL) == 0) {
			/* try to open the mavlink log device every once in a while */
			mavlink_fd = open(MAVLINK_LOG_DEVICE, 0);
		}

		arming_ret = TRANSITION_NOT_CHANGED;


		/* update parameters */
		orb_check(param_changed_sub, &updated);

		if (updated || param_init_forced) {
			param_init_forced = false;
			/* parameters changed */
			orb_copy(ORB_ID(parameter_update), param_changed_sub, &param_changed);

			/* update parameters */
			if (!armed.armed) {
				if (param_get(_param_sys_type, &(status.system_type)) != OK) {
					warnx("failed getting new system type");
				}

				/* disable manual override for all systems that rely on electronic stabilization */
				if (status.system_type == VEHICLE_TYPE_COAXIAL ||
				    status.system_type == VEHICLE_TYPE_HELICOPTER ||
				    status.system_type == VEHICLE_TYPE_TRICOPTER ||
				    status.system_type == VEHICLE_TYPE_QUADROTOR ||
				    status.system_type == VEHICLE_TYPE_HEXAROTOR ||
				    status.system_type == VEHICLE_TYPE_OCTOROTOR) {
					status.is_rotary_wing = true;

				} else {
					status.is_rotary_wing = false;
				}

				/* check and update system / component ID */
				param_get(_param_system_id, &(status.system_id));
				param_get(_param_component_id, &(status.component_id));

				status.circuit_breaker_engaged_power_check =
					circuit_breaker_enabled("CBRK_SUPPLY_CHK", CBRK_SUPPLY_CHK_KEY);
				status.circuit_breaker_engaged_airspd_check =
					circuit_breaker_enabled("CBRK_AIRSPD_CHK", CBRK_AIRSPD_CHK_KEY);
				status.circuit_breaker_engaged_enginefailure_check =
					circuit_breaker_enabled("CBRK_ENGINEFAIL", CBRK_ENGINEFAIL_KEY);
				status.circuit_breaker_engaged_gpsfailure_check =
					circuit_breaker_enabled("CBRK_GPSFAIL", CBRK_GPSFAIL_KEY);

				status_changed = true;

				/* re-check RC calibration */
				rc_calibration_check(mavlink_fd);
			}

			/* navigation parameters */
			param_get(_param_takeoff_alt, &takeoff_alt);
			param_get(_param_enable_parachute, &parachute_enabled);
			param_get(_param_enable_datalink_loss, &datalink_loss_enabled);
			param_get(_param_datalink_loss_timeout, &datalink_loss_timeout);
			param_get(_param_rc_loss_timeout, &rc_loss_timeout);
			param_get(_param_datalink_regain_timeout, &datalink_regain_timeout);
			param_get(_param_ef_throttle_thres, &ef_throttle_thres);
			param_get(_param_ef_current2throttle_thres, &ef_current2throttle_thres);
			param_get(_param_ef_time_thres, &ef_time_thres);
		}

		orb_check(sp_man_sub, &updated);

		if (updated) {
			orb_copy(ORB_ID(manual_control_setpoint), sp_man_sub, &sp_man);
		}

		orb_check(sp_offboard_sub, &updated);

		if (updated) {
			orb_copy(ORB_ID(offboard_control_setpoint), sp_offboard_sub, &sp_offboard);
		}

		if (sp_offboard.timestamp != 0 &&
		    sp_offboard.timestamp + OFFBOARD_TIMEOUT > hrt_absolute_time()) {
			if (status.offboard_control_signal_lost) {
				status.offboard_control_signal_lost = false;
				status_changed = true;
			}
		} else {
			if (!status.offboard_control_signal_lost) {
				status.offboard_control_signal_lost = true;
				status_changed = true;
			}
		}

		for (int i = 0; i < TELEMETRY_STATUS_ORB_ID_NUM; i++) {
			orb_check(telemetry_subs[i], &updated);

			if (updated) {
				struct telemetry_status_s telemetry;
				memset(&telemetry, 0, sizeof(telemetry));

				orb_copy(telemetry_status_orb_id[i], telemetry_subs[i], &telemetry);

				/* perform system checks when new telemetry link connected */
				if (mavlink_fd &&
					telemetry_last_heartbeat[i] == 0 &&
					telemetry.heartbeat_time > 0 &&
					hrt_elapsed_time(&telemetry.heartbeat_time) < datalink_loss_timeout * 1e6) {

					(void)rc_calibration_check(mavlink_fd);
				}

				telemetry_last_heartbeat[i] = telemetry.heartbeat_time;
			}
		}

		orb_check(sensor_sub, &updated);

		if (updated) {
			orb_copy(ORB_ID(sensor_combined), sensor_sub, &sensors);
			/* Check if the barometer is healthy and issue a warning in the GCS if not so.
			 * Because the barometer is used for calculating AMSL altitude which is used to ensure
			 * vertical separation from other airtraffic the operator has to know when the
			 * barometer is inoperational.
			 * */
			if (hrt_elapsed_time(&sensors.baro_timestamp) < FAILSAFE_DEFAULT_TIMEOUT) {
				/* handle the case where baro was regained */
				if (status.barometer_failure) {
					status.barometer_failure = false;
					status_changed = true;
					mavlink_log_critical(mavlink_fd, "baro healthy");
				}
			} else {
				if (!status.barometer_failure) {
					status.barometer_failure = true;
					status_changed = true;
					mavlink_log_critical(mavlink_fd, "baro failed");
				}
			}
		}

		orb_check(diff_pres_sub, &updated);

		if (updated) {
			orb_copy(ORB_ID(differential_pressure), diff_pres_sub, &diff_pres);
		}

		orb_check(system_power_sub, &updated);

		if (updated) {
			orb_copy(ORB_ID(system_power), system_power_sub, &system_power);

			if (hrt_elapsed_time(&system_power.timestamp) < 200000) {
				if (system_power.servo_valid &&
					!system_power.brick_valid &&
					!system_power.usb_connected) {
					/* flying only on servo rail, this is unsafe */
					status.condition_power_input_valid = false;
				} else {
					status.condition_power_input_valid = true;
				}

				/* copy avionics voltage */
				status.avionics_power_rail_voltage = system_power.voltage5V_v;
			}
		}

		check_valid(diff_pres.timestamp, DIFFPRESS_TIMEOUT, true, &(status.condition_airspeed_valid), &status_changed);

		/* update safety topic */
		orb_check(safety_sub, &updated);

		if (updated) {
			orb_copy(ORB_ID(safety), safety_sub, &safety);

			/* disarm if safety is now on and still armed */
			if (status.hil_state == HIL_STATE_OFF && safety.safety_switch_available && !safety.safety_off && armed.armed) {
				arming_state_t new_arming_state = (status.arming_state == ARMING_STATE_ARMED ? ARMING_STATE_STANDBY : ARMING_STATE_STANDBY_ERROR);

				if (TRANSITION_CHANGED == arming_state_transition(&status, &safety, new_arming_state, &armed, true /* fRunPreArmChecks */, mavlink_fd)) {
					mavlink_log_info(mavlink_fd, "DISARMED by safety switch");
					arming_state_changed = true;
				}
			}
		}

		/* update global position estimate */
		orb_check(global_position_sub, &updated);

		if (updated) {
			/* position changed */
			orb_copy(ORB_ID(vehicle_global_position), global_position_sub, &global_position);
		}

		/* update local position estimate */
		orb_check(local_position_sub, &updated);

		if (updated) {
			/* position changed */
			orb_copy(ORB_ID(vehicle_local_position), local_position_sub, &local_position);
		}

		/* update condition_global_position_valid */
		/* hysteresis for EPH/EPV */
		bool eph_good;

		if (status.condition_global_position_valid) {
			if (global_position.eph > eph_threshold * 2.5f) {
				eph_good = false;

			} else {
				eph_good = true;
			}

		} else {
			if (global_position.eph < eph_threshold) {
				eph_good = true;

			} else {
				eph_good = false;
			}
		}

		check_valid(global_position.timestamp, POSITION_TIMEOUT, eph_good, &(status.condition_global_position_valid), &status_changed);

		/* update home position */
		if (!status.condition_home_position_valid && status.condition_global_position_valid && !armed.armed &&
		    (global_position.eph < eph_threshold) && (global_position.epv < epv_threshold)) {

			home.lat = global_position.lat;
			home.lon = global_position.lon;
			home.alt = global_position.alt;

			home.x = local_position.x;
			home.y = local_position.y;
			home.z = local_position.z;

			warnx("home: lat = %.7f, lon = %.7f, alt = %.2f ", home.lat, home.lon, (double)home.alt);
			mavlink_log_info(mavlink_fd, "[cmd] home: %.7f, %.7f, %.2f", home.lat, home.lon, (double)home.alt);

			/* announce new home position */
			if (home_pub > 0) {
				orb_publish(ORB_ID(home_position), home_pub, &home);

			} else {
				home_pub = orb_advertise(ORB_ID(home_position), &home);
			}

			/* mark home position as set */
			status.condition_home_position_valid = true;
			tune_positive(true);
		}

		/* update condition_local_position_valid and condition_local_altitude_valid */
		/* hysteresis for EPH */
		bool local_eph_good;

		if (status.condition_local_position_valid) {
			if (local_position.eph > eph_threshold * 2.5f) {
				local_eph_good = false;

			} else {
				local_eph_good = true;
			}

		} else {
			if (local_position.eph < eph_threshold) {
				local_eph_good = true;

			} else {
				local_eph_good = false;
			}
		}
		check_valid(local_position.timestamp, POSITION_TIMEOUT, local_position.xy_valid && local_eph_good, &(status.condition_local_position_valid), &status_changed);
		check_valid(local_position.timestamp, POSITION_TIMEOUT, local_position.z_valid, &(status.condition_local_altitude_valid), &status_changed);

		if (status.condition_local_altitude_valid) {
			if (status.condition_landed != local_position.landed) {
				status.condition_landed = local_position.landed;
				status_changed = true;

				if (status.condition_landed) {
					mavlink_log_critical(mavlink_fd, "LANDED MODE");

				} else {
					mavlink_log_critical(mavlink_fd, "IN AIR MODE");
				}
			}
		}

		/* update target position estimate */
		orb_check(target_position_sub, &updated);

		if (updated) {
			/* target position changed */
			orb_copy(ORB_ID(target_global_position), target_position_sub, &target_position);
		}

		check_valid(target_position.timestamp, TARGET_POSITION_TIMEOUT, true, &(status.condition_target_position_valid), &status_changed);

		/* update battery status */
		orb_check(battery_sub, &updated);

		if (updated) {
			orb_copy(ORB_ID(battery_status), battery_sub, &battery);
			orb_copy(ORB_ID_VEHICLE_ATTITUDE_CONTROLS, actuator_controls_sub, &actuator_controls);

			/* only consider battery voltage if system has been running 2s and battery voltage is valid */
			if (hrt_absolute_time() > start_time + 2000000 && battery.voltage_filtered_v > 0.0f) {
				status.battery_voltage = battery.voltage_filtered_v;
				status.battery_current = battery.current_a;
				status.condition_battery_voltage_valid = true;

				/* get throttle (if armed), as we only care about energy negative throttle also counts */
				float throttle = (armed.armed) ? fabsf(actuator_controls.control[3]) : 0.0f;
				status.battery_remaining = battery_remaining_estimate_voltage(battery.voltage_filtered_v, battery.discharged_mah, throttle);
			}
		}

		/* update subsystem */
		orb_check(subsys_sub, &updated);

		if (updated) {
			orb_copy(ORB_ID(subsystem_info), subsys_sub, &info);

			warnx("subsystem changed: %d\n", (int)info.subsystem_type);

			/* mark / unmark as present */
			if (info.present) {
				status.onboard_control_sensors_present |= info.subsystem_type;

			} else {
				status.onboard_control_sensors_present &= ~info.subsystem_type;
			}

			/* mark / unmark as enabled */
			if (info.enabled) {
				status.onboard_control_sensors_enabled |= info.subsystem_type;

			} else {
				status.onboard_control_sensors_enabled &= ~info.subsystem_type;
			}

			/* mark / unmark as ok */
			if (info.ok) {
				status.onboard_control_sensors_health |= info.subsystem_type;

			} else {
				status.onboard_control_sensors_health &= ~info.subsystem_type;
			}

			status_changed = true;
		}

		/* update position setpoint triplet */
		orb_check(pos_sp_triplet_sub, &updated);

		if (updated) {
			orb_copy(ORB_ID(position_setpoint_triplet), pos_sp_triplet_sub, &pos_sp_triplet);
		}

		if (counter % (1000000 / COMMANDER_MONITORING_INTERVAL) == 0) {
			/* compute system load */
			uint64_t interval_runtime = system_load.tasks[0].total_runtime - last_idle_time;

			if (last_idle_time > 0) {
				status.load = 1.0f - ((float)interval_runtime / 1e6f);        //system load is time spent in non-idle
			}

			last_idle_time = system_load.tasks[0].total_runtime;

			/* check if board is connected via USB */
			//struct stat statbuf;
			//on_usb_power = (stat("/dev/ttyACM0", &statbuf) == 0);
		}

		/* if battery voltage is getting lower, warn using buzzer, etc. */
		if (status.condition_battery_voltage_valid && status.battery_remaining < battery_warning_level && !low_battery_voltage_actions_done) {
			low_battery_voltage_actions_done = true;
			mavlink_log_critical(mavlink_fd, "LOW BATTERY, RETURN TO LAND ADVISED");
			status.battery_warning = VEHICLE_BATTERY_WARNING_LOW;

			if (! control_mode.flag_control_manual_enabled) {
				if (main_state_transition(&status, MAIN_STATE_RTL)) {
					status_changed = true;
				}
			}
		} else if (status.condition_battery_voltage_valid && status.battery_remaining < battery_critical_level && !critical_battery_voltage_actions_done && low_battery_voltage_actions_done) {
			/* critical battery voltage, this is rather an emergency, change state machine */
			critical_battery_voltage_actions_done = true;
			mavlink_log_emergency(mavlink_fd, "CRITICAL BATTERY, LAND IMMEDIATELY");
			status.battery_warning = VEHICLE_BATTERY_WARNING_CRITICAL;

			if (armed.armed) {
				arming_ret = arming_state_transition(&status, &safety, ARMING_STATE_ARMED_ERROR, &armed, true /* fRunPreArmChecks */, mavlink_fd);

				if (arming_ret == TRANSITION_CHANGED) {
					arming_state_changed = true;
				}

			} else {
				arming_ret = arming_state_transition(&status, &safety, ARMING_STATE_STANDBY_ERROR, &armed, true /* fRunPreArmChecks */, mavlink_fd);

				if (arming_ret == TRANSITION_CHANGED) {
					arming_state_changed = true;
				}
			}
			status_changed = true;
		} else if (status.condition_battery_voltage_valid && status.battery_remaining < battery_flat_level && !flat_battery_voltage_actions_done){
			flat_battery_voltage_actions_done = true;
			status.battery_warning = VEHICLE_BATTERY_WARNING_FLAT;
			// TODO urgent land
		}

		/* End battery voltage check */

		/* If in INIT state, try to proceed to STANDBY state */
		if (status.arming_state == ARMING_STATE_INIT && low_prio_task == LOW_PRIO_TASK_NONE) {
			/* TODO: check for sensors */
			arming_ret = arming_state_transition(&status, &safety, ARMING_STATE_STANDBY, &armed, true /* fRunPreArmChecks */, mavlink_fd);

			if (arming_ret == TRANSITION_CHANGED) {
				arming_state_changed = true;
			}

		} else {
			/* TODO: Add emergency stuff if sensors are lost */
		}


		/*
		 * Check for valid position information.
		 *
		 * If the system has a valid position source from an onboard
		 * position estimator, it is safe to operate it autonomously.
		 * The flag_vector_flight_mode_ok flag indicates that a minimum
		 * set of position measurements is available.
		 */

		orb_check(gps_sub, &updated);

		if (updated) {
			orb_copy(ORB_ID(vehicle_gps_position), gps_sub, &gps_position);
		}

		/* Initialize map projection if gps is valid */
		if (!map_projection_global_initialized()
				&& (gps_position.eph < eph_threshold)
				&& (gps_position.epv < epv_threshold)
				&& hrt_elapsed_time((hrt_abstime*)&gps_position.timestamp_position) < 1e6) {
			/* set reference for global coordinates <--> local coordiantes conversion and map_projection */
			globallocalconverter_init((double)gps_position.lat * 1.0e-7, (double)gps_position.lon * 1.0e-7, (float)gps_position.alt * 1.0e-3f, hrt_absolute_time());
		}

		/* check if GPS fix is ok */
		if (status.circuit_breaker_engaged_gpsfailure_check ||
				(gps_position.fix_type >= 3 &&
				hrt_elapsed_time(&gps_position.timestamp_position) < FAILSAFE_DEFAULT_TIMEOUT)) {
			/* handle the case where gps was regained */
			if (status.gps_failure) {
				status.gps_failure = false;
				status_changed = true;
				mavlink_log_critical(mavlink_fd, "gps regained");
			}
		} else {
			if (!status.gps_failure) {
				status.gps_failure = true;
				status_changed = true;
				mavlink_log_critical(mavlink_fd, "gps fix lost");
			}
		}

		/* start mission result check */
		orb_check(mission_result_sub, &updated);

		if (updated) {
			orb_copy(ORB_ID(mission_result), mission_result_sub, &mission_result);

			/* Check for geofence violation */
			if (armed.armed && (mission_result.geofence_violated || mission_result.flight_termination)) {
				//XXX: make this configurable to select different actions (e.g. navigation modes)
				/* this will only trigger if geofence is activated via param and a geofence file is present, also there is a circuit breaker to disable the actual flight termination in the px4io driver */
				armed.force_failsafe = true;
				status_changed = true;
				static bool flight_termination_printed = false;
				if (!flight_termination_printed) {
					warnx("Flight termination because of navigator request or geofence");
					mavlink_log_critical(mavlink_fd, "GF violation: flight termination");
					flight_termination_printed = true;
				}
				if (counter % (1000000 / COMMANDER_MONITORING_INTERVAL) == 0 ) {
					mavlink_log_critical(mavlink_fd, "GF violation: flight termination");
				}
			} // no reset is done here on purpose, on geofence violation we want to stay in flighttermination
		}

		/* RC input check */
		if (!status.rc_input_blocked && sp_man.timestamp != 0 &&
				hrt_absolute_time() < sp_man.timestamp + (uint64_t)(rc_loss_timeout * 1e6f)) {
			/* handle the case where RC signal was regained */
			if (!status.rc_signal_found_once) {
				status.rc_signal_found_once = true;
				mavlink_log_critical(mavlink_fd, "detected RC signal first time");
				status_changed = true;

			} else {
				if (status.rc_signal_lost) {
					mavlink_log_critical(mavlink_fd, "RC signal regained");
					status_changed = true;
				}
			}

			status.rc_signal_lost = false;

			/* check if left stick is in lower left position and we are in MANUAL or AUTO_READY mode or (ASSIST mode and landed) -> disarm
			 * do it only for rotary wings */
			if (status.is_rotary_wing &&
			    (status.arming_state == ARMING_STATE_ARMED || status.arming_state == ARMING_STATE_ARMED_ERROR) &&
			    (status.main_state == MAIN_STATE_MANUAL || status.main_state == MAIN_STATE_ACRO || status.condition_landed) &&
			    sp_man.r < -STICK_ON_OFF_LIMIT && sp_man.z < 0.1f) {

				if (stick_off_counter > STICK_ON_OFF_COUNTER_LIMIT) {
					/* disarm to STANDBY if ARMED or to STANDBY_ERROR if ARMED_ERROR */
					arming_state_t new_arming_state = (status.arming_state == ARMING_STATE_ARMED ? ARMING_STATE_STANDBY : ARMING_STATE_STANDBY_ERROR);
					arming_ret = arming_state_transition(&status, &safety, new_arming_state, &armed, true /* fRunPreArmChecks */, mavlink_fd);
					if (arming_ret == TRANSITION_CHANGED) {
						arming_state_changed = true;
					}
					stick_off_counter = 0;

				} else {
					stick_off_counter++;
				}

			} else {
				stick_off_counter = 0;
			}

			/* check if left stick is in lower right position and we're in MANUAL mode -> arm */
			if (status.arming_state == ARMING_STATE_STANDBY &&
			    sp_man.r > STICK_ON_OFF_LIMIT && sp_man.z < 0.1f) {
				if (stick_on_counter > STICK_ON_OFF_COUNTER_LIMIT) {

					/* we check outside of the transition function here because the requirement
					 * for being in manual mode only applies to manual arming actions.
					 * the system can be armed in auto if armed via the GCS.
					 */
					if (status.main_state != MAIN_STATE_MANUAL) {
						print_reject_arm("NOT ARMING: Switch to MANUAL mode first.");
					} else {
						arming_ret = arming_state_transition(&status, &safety, ARMING_STATE_ARMED, &armed, true /* fRunPreArmChecks */, mavlink_fd);
						if (arming_ret == TRANSITION_CHANGED) {
							arming_state_changed = true;
						}
					}

					stick_on_counter = 0;

				} else {
					stick_on_counter++;
				}

			} else {
				stick_on_counter = 0;
			}

			if (arming_ret == TRANSITION_CHANGED) {
				if (status.arming_state == ARMING_STATE_ARMED) {
					mavlink_log_info(mavlink_fd, "ARMED by RC");

				} else {
					mavlink_log_info(mavlink_fd, "DISARMED by RC");
				}
				arming_state_changed = true;

			} else if (arming_ret == TRANSITION_DENIED) {
				/*
				 * the arming transition can be denied to a number of reasons:
				 *  - pre-flight check failed (sensors not ok or not calibrated)
				 *  - safety not disabled
				 *  - system not in manual mode
				 */
				tune_negative(true);
			}

			/* evaluate the main state machine according to mode switches */
			transition_result_t main_res = set_main_state_rc(&status, &sp_man);

			/* play tune on mode change only if armed, blink LED always */
			if (main_res == TRANSITION_CHANGED) {
				tune_positive(armed.armed);
				main_state_changed = true;

			} else if (main_res == TRANSITION_DENIED) {
				/* DENIED here indicates bug in the commander */
				mavlink_log_critical(mavlink_fd, "main state transition denied");
			}

		} else {
			if (!status.rc_signal_lost) {
				mavlink_log_critical(mavlink_fd, "RC SIGNAL LOST");
				status.rc_signal_lost = true;
				status_changed = true;
			}
		}

		/* data links check */
		bool have_link = false;
		for (int i = 0; i < TELEMETRY_STATUS_ORB_ID_NUM; i++) {
			if (telemetry_last_heartbeat[i] != 0 &&
					hrt_elapsed_time(&telemetry_last_heartbeat[i]) < datalink_loss_timeout * 1e6) {
				/* handle the case where data link was regained,
				 * accept datalink as healthy only after datalink_regain_timeout seconds
				 * */
				if (telemetry_lost[i] &&
					hrt_elapsed_time(&telemetry_last_dl_loss[i]) > datalink_regain_timeout * 1e6) {

					mavlink_log_critical(mavlink_fd, "data link %i regained", i);
					telemetry_lost[i] = false;
					have_link = true;
				} else if (!telemetry_lost[i]) {
					/* telemetry was healthy also in last iteration
					 * we don't have to check a timeout */
					have_link = true;
				}

			} else {
				telemetry_last_dl_loss[i]  = hrt_absolute_time();
				if (!telemetry_lost[i]) {
					mavlink_log_critical(mavlink_fd, "data link %i lost", i);
					telemetry_lost[i] = true;
				}
			}
		}

		if (have_link) {
			/* handle the case where data link was regained */
			if (status.data_link_lost) {
				status.data_link_lost = false;
				status_changed = true;
			}

		} else {
			if (!status.data_link_lost) {
				mavlink_log_critical(mavlink_fd, "ALL DATA LINKS LOST");
				status.data_link_lost = true;
				status.data_link_lost_counter++;
				status_changed = true;
			}
		}

		/* Handle commander requests here */
		orb_check(commander_request_sub, &updated);

		if (updated) {
			orb_copy(ORB_ID(commander_request), commander_request_sub, &commander_request);

			switch(commander_request.request_type) {
			case V_MAIN_STATE_CHANGE:
			{


				if (main_state_transition(&status, commander_request.main_state)) {
					status_changed = true;
				}

				break;
			}
			case V_DISARM:
			{

                arm_disarm(false, mavlink_fd, "Commander request.");
				break;
			}
			case AIRD_STATE_CHANGE:
            {
                airdog_state_transition(&status, commander_request.airdog_state, mavlink_fd);
				break;
            }
			default:
				break;
			}

			mavlink_log_info(mavlink_fd, "Commnander request processed\n");

		}

        if (status.arming_state != ARMING_STATE_ARMED){
            if (status.airdog_state != AIRD_STATE_DISARMED)
                airdog_state_transition(&status, AIRD_STATE_DISARMED, mavlink_fd);
        }
        else {
            if (control_mode.flag_control_manual_enabled){
                if (status.condition_landed) {
                    if (status.airdog_state != AIRD_STATE_LANDED)
                        airdog_state_transition(&status, AIRD_STATE_LANDED, mavlink_fd);
                }
                if (!status.condition_landed) {
                    if (status.airdog_state != AIRD_STATE_IN_AIR)
                        airdog_state_transition(&status, AIRD_STATE_IN_AIR, mavlink_fd);
                }
            }

            if (control_mode.flag_control_auto_enabled){
                // Default state set to Landed, all other airdog_state changes are in navigator_mode
                if (status.airdog_state == AIRD_STATE_DISARMED){
                    airdog_state_transition(&status, AIRD_STATE_LANDED, mavlink_fd);
                }
            }
        }

		/* Check engine failure
		 * only for fixed wing for now
		 */
		if (!status.circuit_breaker_engaged_enginefailure_check &&
				status.is_rotary_wing == false &&
				armed.armed &&
				((actuator_controls.control[3] > ef_throttle_thres &&
				battery.current_a/actuator_controls.control[3] <
				ef_current2throttle_thres) ||
				 (status.engine_failure))) {
			/* potential failure, measure time */
			if (timestamp_engine_healthy > 0 &&
					hrt_elapsed_time(&timestamp_engine_healthy) >
					ef_time_thres * 1e6 &&
					!status.engine_failure) {
					status.engine_failure = true;
					status_changed = true;
					mavlink_log_critical(mavlink_fd, "Engine Failure");
			}
		} else {
			/* no failure reset flag */
			timestamp_engine_healthy = hrt_absolute_time();
			if (status.engine_failure) {
				status.engine_failure = false;
				status_changed = true;
			}
		}


		/* handle commands last, as the system needs to be updated to handle them */
		orb_check(cmd_sub, &updated);

		if (updated) {
			/* got command */
			orb_copy(ORB_ID(vehicle_command), cmd_sub, &cmd);

			/* handle it */
			if (handle_command(&status, &safety, &cmd, &armed, &home, &global_position, &home_pub)) {
				status_changed = true;
			}
		}

		/* Check for failure combinations which lead to flight termination */
		if (armed.armed) {
			/* At this point the data link and the gps system have been checked
			 * If  we are not in a manual (RC stick controlled mode)
			 * and both failed we want to terminate the flight */
			if (status.main_state != MAIN_STATE_MANUAL &&
					status.main_state != MAIN_STATE_ACRO &&
					status.main_state != MAIN_STATE_ALTCTL &&
					status.main_state != MAIN_STATE_POSCTL &&
					((status.data_link_lost && status.gps_failure) ||
					(status.data_link_lost_cmd && status.gps_failure_cmd))) {
				armed.force_failsafe = true;
				status_changed = true;
				static bool flight_termination_printed = false;
				if (!flight_termination_printed) {
					warnx("Flight termination because of data link loss && gps failure");
					mavlink_log_critical(mavlink_fd, "DL and GPS lost: flight termination");
					flight_termination_printed = true;
				}
				if (counter % (1000000 / COMMANDER_MONITORING_INTERVAL) == 0 ) {
					mavlink_log_critical(mavlink_fd, "DL and GPS lost: flight termination");
				}
			}

			/* At this point the rc signal and the gps system have been checked
			 * If we are in manual (controlled with RC):
			 * if both failed we want to terminate the flight */
			if ((status.main_state == MAIN_STATE_ACRO ||
					status.main_state == MAIN_STATE_MANUAL ||
					status.main_state == MAIN_STATE_ALTCTL ||
					status.main_state == MAIN_STATE_POSCTL) &&
					((status.rc_signal_lost && status.gps_failure) ||
					(status.rc_signal_lost_cmd && status.gps_failure_cmd))) {
				armed.force_failsafe = true;
				status_changed = true;
				static bool flight_termination_printed = false;
				if (!flight_termination_printed) {
					warnx("Flight termination because of RC signal loss && gps failure");
					flight_termination_printed = true;
				}
				if (counter % (1000000 / COMMANDER_MONITORING_INTERVAL) == 0 ) {
					mavlink_log_critical(mavlink_fd, "RC and GPS lost: flight termination");
				}
			}
		}


		hrt_abstime t1 = hrt_absolute_time();

		/* print new state */
		if (arming_state_changed) {
			status_changed = true;
			mavlink_log_info(mavlink_fd, "[cmd] arming state: %s", arming_states_str[status.arming_state]);

			/* update home position on arming if at least 2s from commander start spent to avoid setting home on in-air restart */
			if (armed.armed && !was_armed && hrt_absolute_time() > start_time + 2000000 && status.condition_global_position_valid &&
			    (global_position.eph < eph_threshold) && (global_position.epv < epv_threshold)) {

				// TODO remove code duplication
				home.lat = global_position.lat;
				home.lon = global_position.lon;
				home.alt = global_position.alt;

				home.x = local_position.x;
				home.y = local_position.y;
				home.z = local_position.z;

				warnx("home: lat = %.7f, lon = %.7f, alt = %.2f ", home.lat, home.lon, (double)home.alt);
				mavlink_log_info(mavlink_fd, "home: %.7f, %.7f, %.2f", home.lat, home.lon, (double)home.alt);

				/* announce new home position */
				if (home_pub > 0) {
					orb_publish(ORB_ID(home_position), home_pub, &home);

				} else {
					home_pub = orb_advertise(ORB_ID(home_position), &home);
				}

				/* mark home position as set */
				status.condition_home_position_valid = true;
			}
			arming_state_changed = false;
		}

		was_armed = armed.armed;

		/* now set navigation state according to failsafe and main state */
		bool nav_state_changed = set_nav_state(&status, (bool)datalink_loss_enabled,
						       mission_result.finished, mission_result.stay_in_failsafe, mavlink_fd);

		// TODO handle mode changes by commands
		if (main_state_changed) {
			status_changed = true;
			warnx("main state: %s", main_states_str[status.main_state]);
			mavlink_log_info(mavlink_fd, "[cmd] main state: %s", main_states_str[status.main_state]);
			main_state_changed = false;
		}

		if (status.failsafe != failsafe_old) {
			status_changed = true;
			mavlink_log_info(mavlink_fd, "[cmd] failsafe state: %i", status.failsafe);
			failsafe_old = status.failsafe;
		}

		if (nav_state_changed) {
			status_changed = true;
			warnx("nav state: %s", nav_states_str[status.nav_state]);
			mavlink_log_info(mavlink_fd, "[cmd] nav state: %s", nav_states_str[status.nav_state]);
		}

		/* publish states (armed, control mode, vehicle status) at least with 5 Hz */
		if (counter % (200000 / COMMANDER_MONITORING_INTERVAL) == 0 || status_changed) {
			set_control_mode();
			control_mode.timestamp = t1;
			orb_publish(ORB_ID(vehicle_control_mode), control_mode_pub, &control_mode);

			status.timestamp = t1;
			orb_publish(ORB_ID(vehicle_status), status_pub, &status);

			armed.timestamp = t1;
			orb_publish(ORB_ID(actuator_armed), armed_pub, &armed);
		}

		/* play arming and battery warning tunes */
		if (!arm_tune_played && armed.armed && (!safety.safety_switch_available || (safety.safety_switch_available && safety.safety_off))) {
			/* play tune when armed */
			set_tune(TONE_ARMING_WARNING_TUNE);
			arm_tune_played = true;

		} else if (status.battery_warning == VEHICLE_BATTERY_WARNING_CRITICAL) {
			/* play tune on battery critical */
			set_tune(TONE_BATTERY_WARNING_FAST_TUNE);

		} else if (status.battery_warning == VEHICLE_BATTERY_WARNING_LOW || status.failsafe) {
			/* play tune on battery warning or failsafe */
			set_tune(TONE_BATTERY_WARNING_SLOW_TUNE);

		} else {
			set_tune(TONE_STOP_TUNE);
		}

		/* reset arm_tune_played when disarmed */
		if (!armed.armed || (safety.safety_switch_available && !safety.safety_off)) {
			arm_tune_played = false;
		}

		fflush(stdout);
		counter++;

		int blink_state = blink_msg_state();

		if (blink_state > 0) {
			/* blinking LED message, don't touch LEDs */
			if (blink_state == 2) {
				/* blinking LED message completed, restore normal state */
				control_status_leds(&status, &armed, true);
			}

		} else {
			/* normal state */
			control_status_leds(&status, &armed, status_changed);
		}

		status_changed = false;

		usleep(COMMANDER_MONITORING_INTERVAL);
	}

	/* wait for threads to complete */
	ret = pthread_join(commander_low_prio_thread, NULL);

	if (ret) {
		warn("join failed: %d", ret);
	}

	rgbled_set_mode(RGBLED_MODE_OFF);

	/* close fds */
	led_deinit();
	buzzer_deinit();
	close(sp_man_sub);
	close(sp_offboard_sub);
	close(local_position_sub);
	close(global_position_sub);
	close(gps_sub);
	close(sensor_sub);
	close(safety_sub);
	close(cmd_sub);
	close(subsys_sub);
	close(diff_pres_sub);
	close(param_changed_sub);
	close(battery_sub);
	close(mission_pub);

	thread_running = false;

	return 0;
}

void
check_valid(hrt_abstime timestamp, hrt_abstime timeout, bool valid_in, bool *valid_out, bool *changed)
{
	hrt_abstime t = hrt_absolute_time();
	bool valid_new = (t < timestamp + timeout && t > timeout && valid_in);

	if (*valid_out != valid_new) {
		*valid_out = valid_new;
		*changed = true;
	}
}

void
control_status_leds(vehicle_status_s *status_local, const actuator_armed_s *actuator_armed, bool changed)
{
	/* driving rgbled */
	if (changed) {
		bool set_normal_color = false;

		/* set mode */
		if (status_local->arming_state == ARMING_STATE_ARMED) {
			rgbled_set_mode(RGBLED_MODE_ON);
			set_normal_color = true;

		} else if (status_local->arming_state == ARMING_STATE_ARMED_ERROR) {
			rgbled_set_mode(RGBLED_MODE_BLINK_FAST);
			rgbled_set_color(RGBLED_COLOR_RED);

		} else if (status_local->arming_state == ARMING_STATE_STANDBY) {
			rgbled_set_mode(RGBLED_MODE_BREATHE);
			set_normal_color = true;

		} else {	// STANDBY_ERROR and other states
			rgbled_set_mode(RGBLED_MODE_BLINK_NORMAL);
			rgbled_set_color(RGBLED_COLOR_RED);
		}

		if (set_normal_color) {
			/* set color */
			if (status_local->battery_warning == VEHICLE_BATTERY_WARNING_LOW || status_local->failsafe) {
				rgbled_set_color(RGBLED_COLOR_AMBER);
				/* VEHICLE_BATTERY_WARNING_CRITICAL handled as ARMING_STATE_ARMED_ERROR / ARMING_STATE_STANDBY_ERROR */

			} else {
				if (status_local->condition_local_position_valid) {
					rgbled_set_color(RGBLED_COLOR_GREEN);

				} else {
					rgbled_set_color(RGBLED_COLOR_BLUE);
				}
			}
		}
	}

#ifdef CONFIG_ARCH_BOARD_PX4FMU_V1

	/* this runs at around 20Hz, full cycle is 16 ticks = 10/16Hz */
	if (actuator_armed->armed) {
		/* armed, solid */
		led_on(LED_BLUE);

	} else if (actuator_armed->ready_to_arm) {
		/* ready to arm, blink at 1Hz */
		if (leds_counter % 20 == 0) {
			led_toggle(LED_BLUE);
		}

	} else {
		/* not ready to arm, blink at 10Hz */
		if (leds_counter % 2 == 0) {
			led_toggle(LED_BLUE);
		}
	}

#endif

	/* give system warnings on error LED, XXX maybe add memory usage warning too */
	if (status_local->load > 0.95f) {
		if (leds_counter % 2 == 0) {
			led_toggle(LED_AMBER);
		}

	} else {
		led_off(LED_AMBER);
	}

	leds_counter++;
}

transition_result_t
set_main_state_rc(struct vehicle_status_s *status_local, struct manual_control_setpoint_s *sp_man)
{
	/* set main state according to RC switches */
	transition_result_t res = TRANSITION_DENIED;

	/* if offboard is set allready by a mavlink command, abort */
	if (status.offboard_control_set_by_command) {
		return main_state_transition(status_local, MAIN_STATE_OFFBOARD);
	}

	/* offboard switch overrides main switch */
	if (sp_man->offboard_switch == SWITCH_POS_ON) {
		res = main_state_transition(status_local, MAIN_STATE_OFFBOARD);
		if (res == TRANSITION_DENIED) {
			print_reject_mode(status_local, "OFFBOARD");

		} else {
			return res;
		}
	}

	/* offboard switched off or denied, check main mode switch */
	switch (sp_man->mode_switch) {
	case SWITCH_POS_NONE:

        mode_switch_state = SWITCH_POS_NONE;

		res = TRANSITION_NOT_CHANGED;
		break;

	case SWITCH_POS_OFF:		// MANUAL

        mode_switch_state = SWITCH_POS_OFF;

		if (sp_man->acro_switch == SWITCH_POS_ON) {
			res = main_state_transition(status_local, MAIN_STATE_ACRO);

		} else {
			res = main_state_transition(status_local, MAIN_STATE_MANUAL);
		}
		// TRANSITION_DENIED is not possible here
		break;

	case SWITCH_POS_MIDDLE:		// ASSIST

        mode_switch_state = SWITCH_POS_MIDDLE;

		if (sp_man->follow_switch == SWITCH_POS_ON) {
			res = main_state_transition(status_local, MAIN_STATE_FOLLOW);

			if (res != TRANSITION_DENIED) {
				break;	// changed successfully or already in this state
			}

			print_reject_mode(status_local, "FOLLOW");
		}

		if (sp_man->posctl_switch == SWITCH_POS_ON) {
			res = main_state_transition(status_local, MAIN_STATE_POSCTL);

			if (res != TRANSITION_DENIED) {
				break;	// changed successfully or already in this state
			}

			if (sp_man->follow_switch != SWITCH_POS_ON) {
				print_reject_mode(status_local, "POSCTL");
			}
		}

        // fallback to ALTCTL
		res = main_state_transition(status_local, MAIN_STATE_ALTCTL);

		if (res != TRANSITION_DENIED) {
			break;	// changed successfully or already in this mode
		}

		if (sp_man->posctl_switch != SWITCH_POS_ON) {
			print_reject_mode(status_local, "ALTCTL");
		}

		// fallback to MANUAL
		res = main_state_transition(status_local, MAIN_STATE_MANUAL);
		// TRANSITION_DENIED is not possible here
		break;

	case SWITCH_POS_ON:			// AUTO

		// Switch to loter only when switch state have changed
        if (mode_switch_state != SWITCH_POS_ON) {

            mode_switch_state = SWITCH_POS_ON;

            res = main_state_transition(status_local, MAIN_STATE_LOITER);

            if (res != TRANSITION_DENIED) {
                break;  // changed successfully or already in this state
            }

            print_reject_mode(status_local, "AUTO_LOITER");

        } else {
            res = TRANSITION_NOT_CHANGED;
            break;
        }

		/*
		if (sp_man->return_switch == SWITCH_POS_ON) {
			res = main_state_transition(status_local, MAIN_STATE_RTL);

			if (res != TRANSITION_DENIED) {
				break;	// changed successfully or already in this state
			}

            print_reject_mode(status_local, "AUTO_RTL");

            // fallback to LOITER if home position not set
            res = main_state_transition(status_local, MAIN_STATE_LOITER);

            if (res != TRANSITION_DENIED) {
                break;  // changed successfully or already in this state
            }

		} else if (sp_man->loiter_switch == SWITCH_POS_ON) {
			res = main_state_transition(status_local, MAIN_STATE_LOITER);

			if (res != TRANSITION_DENIED) {
				break;	// changed successfully or already in this state
			}

            print_reject_mode(status_local, "AUTO_LOITER");

		} else {
			res = main_state_transition(status_local, MAIN_STATE_AUTO_MISSION);

			if (res != TRANSITION_DENIED) {
				break;	// changed successfully or already in this state
			}

            print_reject_mode(status_local, "AUTO_MISSION");

            // fallback to LOITER if home position not set
            res = main_state_transition(status_local, MAIN_STATE_LOITER);

            if (res != TRANSITION_DENIED) {
                break;  // changed successfully or already in this state
            }
		}

        // fallback to POSCTL
        res = main_state_transition(status_local, MAIN_STATE_POSCTL);

        if (res != TRANSITION_DENIED) {
            break;  // changed successfully or already in this state
        }

		// fallback to ALTCTL
		res = main_state_transition(status_local, MAIN_STATE_ALTCTL);

		if (res != TRANSITION_DENIED) {
			break;	// changed successfully or already in this state
		}

		// fallback to MANUAL
		res = main_state_transition(status_local, MAIN_STATE_MANUAL);
		// TRANSITION_DENIED is not possible here


		*/
		break;

	default:
		break;
	}

	return res;
}

void
set_control_mode()
{
	/* set vehicle_control_mode according to set_navigation_state */
	control_mode.flag_armed = armed.armed;
	/* TODO: check this */
	control_mode.flag_external_manual_override_ok = !status.is_rotary_wing;
	control_mode.flag_system_hil_enabled = status.hil_state == HIL_STATE_ON;
	control_mode.flag_control_offboard_enabled = false;
	control_mode.flag_control_follow_target = false;
	control_mode.flag_control_point_to_target = false;
	control_mode.flag_control_setpoint_velocity = false;

    control_mode.flag_control_leash_control_offset = false;

	switch (status.nav_state) {
	case NAVIGATION_STATE_MANUAL:
		control_mode.flag_control_manual_enabled = true;
		control_mode.flag_control_auto_enabled = false;
		control_mode.flag_control_rates_enabled = status.is_rotary_wing;
		control_mode.flag_control_attitude_enabled = status.is_rotary_wing;
		control_mode.flag_control_altitude_enabled = false;
		control_mode.flag_control_climb_rate_enabled = false;
		control_mode.flag_control_position_enabled = false;
		control_mode.flag_control_velocity_enabled = false;
		control_mode.flag_control_termination_enabled = false;
		break;

	case NAVIGATION_STATE_ACRO:
		control_mode.flag_control_manual_enabled = true;
		control_mode.flag_control_auto_enabled = false;
		control_mode.flag_control_rates_enabled = true;
		control_mode.flag_control_attitude_enabled = false;
		control_mode.flag_control_altitude_enabled = false;
		control_mode.flag_control_climb_rate_enabled = false;
		control_mode.flag_control_position_enabled = false;
		control_mode.flag_control_velocity_enabled = false;
		control_mode.flag_control_termination_enabled = false;
		break;

	case NAVIGATION_STATE_ALTCTL:
		control_mode.flag_control_manual_enabled = true;
		control_mode.flag_control_auto_enabled = false;
		control_mode.flag_control_rates_enabled = true;
		control_mode.flag_control_attitude_enabled = true;
		control_mode.flag_control_altitude_enabled = true;
		control_mode.flag_control_climb_rate_enabled = true;
		control_mode.flag_control_position_enabled = false;
		control_mode.flag_control_velocity_enabled = false;
		control_mode.flag_control_termination_enabled = false;
		break;

	case NAVIGATION_STATE_OFFBOARD:
		control_mode.flag_control_manual_enabled = false;
		control_mode.flag_control_auto_enabled = false;
		control_mode.flag_control_offboard_enabled = true;

		switch (sp_offboard.mode) {
		case OFFBOARD_CONTROL_MODE_DIRECT_RATES:
			control_mode.flag_control_rates_enabled = true;
			control_mode.flag_control_attitude_enabled = false;
			control_mode.flag_control_altitude_enabled = false;
			control_mode.flag_control_climb_rate_enabled = false;
			control_mode.flag_control_position_enabled = false;
			control_mode.flag_control_velocity_enabled = false;
			break;
		case OFFBOARD_CONTROL_MODE_DIRECT_ATTITUDE:
			control_mode.flag_control_rates_enabled = true;
			control_mode.flag_control_attitude_enabled = true;
			control_mode.flag_control_altitude_enabled = false;
			control_mode.flag_control_climb_rate_enabled = false;
			control_mode.flag_control_position_enabled = false;
			control_mode.flag_control_velocity_enabled = false;
			break;
		case OFFBOARD_CONTROL_MODE_DIRECT_FORCE:
			control_mode.flag_control_rates_enabled = true;
			control_mode.flag_control_attitude_enabled = false;
			control_mode.flag_control_force_enabled = true;
			control_mode.flag_control_altitude_enabled = false;
			control_mode.flag_control_climb_rate_enabled = false;
			control_mode.flag_control_position_enabled = false;
			control_mode.flag_control_velocity_enabled = false;
			break;
		case OFFBOARD_CONTROL_MODE_DIRECT_LOCAL_NED:
		case OFFBOARD_CONTROL_MODE_DIRECT_LOCAL_OFFSET_NED:
		case OFFBOARD_CONTROL_MODE_DIRECT_BODY_NED:
		case OFFBOARD_CONTROL_MODE_DIRECT_BODY_OFFSET_NED:
			control_mode.flag_control_rates_enabled = true;
			control_mode.flag_control_attitude_enabled = true;
			control_mode.flag_control_altitude_enabled = true;
			control_mode.flag_control_climb_rate_enabled = true;
			control_mode.flag_control_position_enabled = true;
			control_mode.flag_control_velocity_enabled = true;
			//XXX: the flags could depend on sp_offboard.ignore
			break;
		default:
			control_mode.flag_control_rates_enabled = false;
			control_mode.flag_control_attitude_enabled = false;
			control_mode.flag_control_altitude_enabled = false;
			control_mode.flag_control_climb_rate_enabled = false;
			control_mode.flag_control_position_enabled = false;
			control_mode.flag_control_velocity_enabled = false;
		}
		break;

	case NAVIGATION_STATE_POSCTL:
		control_mode.flag_control_manual_enabled = true;
		control_mode.flag_control_auto_enabled = false;
		control_mode.flag_control_rates_enabled = true;
		control_mode.flag_control_attitude_enabled = true;
		control_mode.flag_control_altitude_enabled = true;
		control_mode.flag_control_climb_rate_enabled = true;
		control_mode.flag_control_position_enabled = true;
		control_mode.flag_control_velocity_enabled = true;
		control_mode.flag_control_termination_enabled = false;
		break;

	case NAVIGATION_STATE_FOLLOW:
		control_mode.flag_control_manual_enabled = true;
		control_mode.flag_control_auto_enabled = false;
		control_mode.flag_control_rates_enabled = true;
		control_mode.flag_control_attitude_enabled = true;
		control_mode.flag_control_altitude_enabled = true;
		control_mode.flag_control_climb_rate_enabled = true;
		control_mode.flag_control_position_enabled = true;
		control_mode.flag_control_velocity_enabled = true;
		control_mode.flag_control_termination_enabled = false;
		control_mode.flag_control_follow_target = true;
		control_mode.flag_control_point_to_target = true;
		break;

	case NAVIGATION_STATE_AUTO_MISSION:
	case NAVIGATION_STATE_LOITER:
		control_mode.flag_control_manual_enabled = false;
		control_mode.flag_control_auto_enabled = true;
		control_mode.flag_control_rates_enabled = true;
		control_mode.flag_control_attitude_enabled = true;
		control_mode.flag_control_altitude_enabled = true;
		control_mode.flag_control_climb_rate_enabled = true;
		control_mode.flag_control_position_enabled = true;
		control_mode.flag_control_velocity_enabled = true;
		control_mode.flag_control_termination_enabled = false;
		control_mode.flag_control_point_to_target = false;
	case NAVIGATION_STATE_RTL:
	case NAVIGATION_STATE_AUTO_RTGS:
	case NAVIGATION_STATE_AUTO_LANDENGFAIL:
		control_mode.flag_control_manual_enabled = false;
		control_mode.flag_control_auto_enabled = true;
		control_mode.flag_control_rates_enabled = true;
		control_mode.flag_control_attitude_enabled = true;
		control_mode.flag_control_altitude_enabled = true;
		control_mode.flag_control_climb_rate_enabled = true;
		control_mode.flag_control_position_enabled = true;
		control_mode.flag_control_velocity_enabled = true;
		control_mode.flag_control_termination_enabled = false;
		break;

	case NAVIGATION_STATE_AUTO_LANDGPSFAIL:
		control_mode.flag_control_manual_enabled = false;
		control_mode.flag_control_auto_enabled = false;
		control_mode.flag_control_rates_enabled = true;
		control_mode.flag_control_attitude_enabled = true;
		control_mode.flag_control_altitude_enabled = false;
		control_mode.flag_control_climb_rate_enabled = true;
		control_mode.flag_control_position_enabled = false;
		control_mode.flag_control_velocity_enabled = false;
		control_mode.flag_control_termination_enabled = false;
		break;

	case NAVIGATION_STATE_AUTO_PATH_FOLLOW:
		control_mode.flag_control_manual_enabled = false;
		control_mode.flag_control_auto_enabled = true;
		control_mode.flag_control_rates_enabled = true;
		control_mode.flag_control_attitude_enabled = true;
		control_mode.flag_control_altitude_enabled = true;
		control_mode.flag_control_climb_rate_enabled = true;
		control_mode.flag_control_position_enabled = true;
		control_mode.flag_control_velocity_enabled = true;
		control_mode.flag_control_termination_enabled = false;
		control_mode.flag_control_follow_target = false;
		control_mode.flag_control_point_to_target = true;
		control_mode.flag_control_setpoint_velocity = true;
		break;

	case NAVIGATION_STATE_ABS_FOLLOW:
		control_mode.flag_control_manual_enabled = false;
		control_mode.flag_control_auto_enabled = true;
		control_mode.flag_control_rates_enabled = true;
		control_mode.flag_control_attitude_enabled = true;
		control_mode.flag_control_altitude_enabled = true;
		control_mode.flag_control_climb_rate_enabled = true;
		control_mode.flag_control_position_enabled = true;
		control_mode.flag_control_velocity_enabled = true;
		control_mode.flag_control_termination_enabled = false;
		control_mode.flag_control_follow_target = true;
		control_mode.flag_control_point_to_target = true;
        control_mode.flag_control_leash_control_offset = true;
		break;

	case NAVIGATION_STATE_LAND:
		control_mode.flag_control_manual_enabled = false;
		control_mode.flag_control_auto_enabled = true;
		control_mode.flag_control_rates_enabled = true;
		control_mode.flag_control_attitude_enabled = true;
		/* in failsafe LAND mode position may be not available */
		control_mode.flag_control_position_enabled = status.condition_local_position_valid;
		control_mode.flag_control_velocity_enabled = status.condition_local_position_valid;
		control_mode.flag_control_altitude_enabled = true;
		control_mode.flag_control_climb_rate_enabled = true;
		control_mode.flag_control_termination_enabled = false;
		break;

	case NAVIGATION_STATE_TERMINATION:
		/* disable all controllers on termination */
		control_mode.flag_control_manual_enabled = false;
		control_mode.flag_control_auto_enabled = false;
		control_mode.flag_control_rates_enabled = false;
		control_mode.flag_control_attitude_enabled = false;
		control_mode.flag_control_position_enabled = false;
		control_mode.flag_control_velocity_enabled = false;
		control_mode.flag_control_altitude_enabled = false;
		control_mode.flag_control_climb_rate_enabled = false;
		control_mode.flag_control_termination_enabled = true;
		break;

	default:
		break;
	}
}

void
print_reject_mode(struct vehicle_status_s *status_local, const char *msg)
{
	hrt_abstime t = hrt_absolute_time();

	if (t - last_print_mode_reject_time > PRINT_MODE_REJECT_INTERVAL) {
		last_print_mode_reject_time = t;
		mavlink_log_critical(mavlink_fd, "REJECT %s", msg);

		/* only buzz if armed, because else we're driving people nuts indoors
		they really need to look at the leds as well. */
		tune_negative(armed.armed);
	}
}

void
print_reject_arm(const char *msg)
{
	hrt_abstime t = hrt_absolute_time();

	if (t - last_print_mode_reject_time > PRINT_MODE_REJECT_INTERVAL) {
		last_print_mode_reject_time = t;
		mavlink_log_critical(mavlink_fd, msg);
		tune_negative(true);
	}
}

void answer_command(struct vehicle_command_s &cmd, enum VEHICLE_CMD_RESULT result)
{
	switch (result) {
	case VEHICLE_CMD_RESULT_ACCEPTED:
		tune_positive(true);
		break;

	case VEHICLE_CMD_RESULT_DENIED:
		mavlink_log_critical(mavlink_fd, "command denied: %u", cmd.command);
		tune_negative(true);
		break;

	case VEHICLE_CMD_RESULT_FAILED:
		mavlink_log_critical(mavlink_fd, "command failed: %u", cmd.command);
		tune_negative(true);
		break;

	case VEHICLE_CMD_RESULT_TEMPORARILY_REJECTED:
		/* this needs additional hints to the user - so let other messages pass and be spoken */
		mavlink_log_critical(mavlink_fd, "command temporarily rejected: %u", cmd.command);
		tune_negative(true);
		break;

	case VEHICLE_CMD_RESULT_UNSUPPORTED:
		mavlink_log_critical(mavlink_fd, "command unsupported: %u", cmd.command);
		tune_negative(true);
		break;

	default:
		break;
	}
}

void *commander_low_prio_loop(void *arg)
{
	/* Set thread name */
	prctl(PR_SET_NAME, "commander_low_prio", getpid());

	/* Subscribe to command topic */
	int cmd_sub = orb_subscribe(ORB_ID(vehicle_command));
	struct vehicle_command_s cmd;
	memset(&cmd, 0, sizeof(cmd));

	/* wakeup source(s) */
	struct pollfd fds[1];

	/* use the gyro to pace output - XXX BROKEN if we are using the L3GD20 */
	fds[0].fd = cmd_sub;
	fds[0].events = POLLIN;

	while (!thread_should_exit) {
		/* wait for up to 200ms for data */
		int pret = poll(&fds[0], (sizeof(fds) / sizeof(fds[0])), 200);

		/* timed out - periodic check for thread_should_exit, etc. */
		if (pret == 0) {
			continue;
		}

		/* this is undesirable but not much we can do - might want to flag unhappy status */
		if (pret < 0) {
			warn("poll error %d, %d", pret, errno);
			continue;
		}

		/* if we reach here, we have a valid command */
		orb_copy(ORB_ID(vehicle_command), cmd_sub, &cmd);

		/* ignore commands the high-prio loop handles */
		if (cmd.command == VEHICLE_CMD_DO_SET_MODE ||
		    cmd.command == VEHICLE_CMD_COMPONENT_ARM_DISARM ||
		    cmd.command == VEHICLE_CMD_NAV_TAKEOFF ||
		    cmd.command == VEHICLE_CMD_NAV_REMOTE_CMD ||
		    cmd.command == VEHICLE_CMD_DO_SET_SERVO) {
			continue;
		}

		/* only handle low-priority commands here */
		switch (cmd.command) {

		case VEHICLE_CMD_PREFLIGHT_REBOOT_SHUTDOWN:
			if (is_safe(&status, &safety, &armed)) {

				if (((int)(cmd.param1)) == 1) {
					answer_command(cmd, VEHICLE_CMD_RESULT_ACCEPTED);
					usleep(100000);
					/* reboot */
					systemreset(false);

				} else if (((int)(cmd.param1)) == 3) {
					answer_command(cmd, VEHICLE_CMD_RESULT_ACCEPTED);
					usleep(100000);
					/* reboot to bootloader */
					systemreset(true);

				} else {
					answer_command(cmd, VEHICLE_CMD_RESULT_DENIED);
				}

			} else {
				answer_command(cmd, VEHICLE_CMD_RESULT_DENIED);
			}

			break;

		case VEHICLE_CMD_PREFLIGHT_CALIBRATION: {

				int calib_ret = ERROR;

				/* try to go to INIT/PREFLIGHT arming state */
				if (TRANSITION_DENIED == arming_state_transition(&status, &safety, ARMING_STATE_INIT, &armed, true /* fRunPreArmChecks */, mavlink_fd)) {
					answer_command(cmd, VEHICLE_CMD_RESULT_DENIED);
					break;
				}

				if ((int)(cmd.param1) == 1) {
					/* gyro calibration */
					answer_command(cmd, VEHICLE_CMD_RESULT_ACCEPTED);
					calib_ret = do_gyro_calibration(mavlink_fd);

				} else if ((int)(cmd.param2) == 1) {
					/* magnetometer calibration */
					answer_command(cmd, VEHICLE_CMD_RESULT_ACCEPTED);
					calib_ret = do_mag_calibration(mavlink_fd);

				} else if ((int)(cmd.param3) == 1) {
					/* zero-altitude pressure calibration */
					answer_command(cmd, VEHICLE_CMD_RESULT_DENIED);

				} else if ((int)(cmd.param4) == 1) {
					/* RC calibration */
					answer_command(cmd, VEHICLE_CMD_RESULT_ACCEPTED);
					/* disable RC control input completely */
					status.rc_input_blocked = true;
					calib_ret = OK;
					mavlink_log_info(mavlink_fd, "CAL: Disabling RC IN");

				} else if ((int)(cmd.param4) == 2) {
					/* RC trim calibration */
					answer_command(cmd, VEHICLE_CMD_RESULT_ACCEPTED);
					calib_ret = do_trim_calibration(mavlink_fd);

				} else if ((int)(cmd.param5) == 1) {
					/* accelerometer calibration */
					answer_command(cmd, VEHICLE_CMD_RESULT_ACCEPTED);
					calib_ret = do_accel_calibration(mavlink_fd);

				} else if ((int)(cmd.param6) == 1) {
					/* airspeed calibration */
					answer_command(cmd, VEHICLE_CMD_RESULT_ACCEPTED);
					calib_ret = do_airspeed_calibration(mavlink_fd);

				} else if ((int)(cmd.param4) == 0) {
					/* RC calibration ended - have we been in one worth confirming? */
					if (status.rc_input_blocked) {
						answer_command(cmd, VEHICLE_CMD_RESULT_ACCEPTED);
						/* enable RC control input */
						status.rc_input_blocked = false;
						mavlink_log_info(mavlink_fd, "CAL: Re-enabling RC IN");
					}

					/* this always succeeds */
					calib_ret = OK;

				}

				if (calib_ret == OK) {
					tune_positive(true);

				} else {
					tune_negative(true);
				}

				arming_state_transition(&status, &safety, ARMING_STATE_STANDBY, &armed, true /* fRunPreArmChecks */, mavlink_fd);

				break;
			}

		case VEHICLE_CMD_PREFLIGHT_STORAGE: {

				if (((int)(cmd.param1)) == 0) {
					int ret = param_load_default();

					if (ret == OK) {
						mavlink_log_info(mavlink_fd, "[cmd] parameters loaded");
						answer_command(cmd, VEHICLE_CMD_RESULT_ACCEPTED);

					} else {
						mavlink_log_critical(mavlink_fd, "#audio: parameters load ERROR");

						/* convenience as many parts of NuttX use negative errno */
						if (ret < 0) {
							ret = -ret;
						}

						if (ret < 1000) {
							mavlink_log_critical(mavlink_fd, "#audio: %s", strerror(ret));
						}

						answer_command(cmd, VEHICLE_CMD_RESULT_FAILED);
					}

				} else if (((int)(cmd.param1)) == 1) {
					int ret = param_save_default();

					if (ret == OK) {
						mavlink_log_info(mavlink_fd, "[cmd] parameters saved");
						answer_command(cmd, VEHICLE_CMD_RESULT_ACCEPTED);

					} else {
						mavlink_log_critical(mavlink_fd, "#audio: parameters save error");

						/* convenience as many parts of NuttX use negative errno */
						if (ret < 0) {
							ret = -ret;
						}

						if (ret < 1000) {
							mavlink_log_critical(mavlink_fd, "#audio: %s", strerror(ret));
						}

						answer_command(cmd, VEHICLE_CMD_RESULT_FAILED);
					}
				}

				break;
			}

		case VEHICLE_CMD_START_RX_PAIR:
			/* handled in the IO driver */
			break;

		default:
			/* don't answer on unsupported commands, it will be done in main loop */
			break;
		}

		/* send any requested ACKs */
		if (cmd.confirmation > 0 && cmd.command != VEHICLE_CMD_DO_SET_MODE
		    && cmd.command != VEHICLE_CMD_COMPONENT_ARM_DISARM) {
			/* send acknowledge command */
			// XXX TODO
		}
	}

	close(cmd_sub);

	return NULL;
}<|MERGE_RESOLUTION|>--- conflicted
+++ resolved
@@ -265,11 +265,7 @@
 		daemon_task = task_spawn_cmd("commander",
 					     SCHED_DEFAULT,
 					     SCHED_PRIORITY_MAX - 40,
-<<<<<<< HEAD
-					     3150,
-=======
 					     4096,
->>>>>>> 6bdbab12
 					     commander_thread_main,
 					     (argv) ? (const char **)&argv[2] : (const char **)NULL);
 
