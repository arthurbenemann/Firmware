--- conflicted
+++ resolved
@@ -2432,7 +2432,6 @@
 		control_mode.flag_control_termination_enabled = false;
 		break;
 
-<<<<<<< HEAD
 	case NAVIGATION_STATE_AUTO_PATH_FOLLOW:
 		control_mode.flag_control_manual_enabled = false;
 		control_mode.flag_control_auto_enabled = true;
@@ -2448,10 +2447,7 @@
 		control_mode.flag_control_setpoint_velocity = false;
 		break;
 
-	case NAVIGATION_STATE_AUTO_ABS_FOLLOW:
-=======
 	case NAVIGATION_STATE_ABS_FOLLOW:
->>>>>>> 022c05d4
 		control_mode.flag_control_manual_enabled = false;
 		control_mode.flag_control_auto_enabled = true;
 		control_mode.flag_control_rates_enabled = true;
