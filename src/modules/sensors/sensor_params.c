/****************************************************************************
 *
 *   Copyright (c) 2012-2014 PX4 Development Team. All rights reserved.
 *
 * Redistribution and use in source and binary forms, with or without
 * modification, are permitted provided that the following conditions
 * are met:
 *
 * 1. Redistributions of source code must retain the above copyright
 *    notice, this list of conditions and the following disclaimer.
 * 2. Redistributions in binary form must reproduce the above copyright
 *    notice, this list of conditions and the following disclaimer in
 *    the documentation and/or other materials provided with the
 *    distribution.
 * 3. Neither the name PX4 nor the names of its contributors may be
 *    used to endorse or promote products derived from this software
 *    without specific prior written permission.
 *
 * THIS SOFTWARE IS PROVIDED BY THE COPYRIGHT HOLDERS AND CONTRIBUTORS
 * "AS IS" AND ANY EXPRESS OR IMPLIED WARRANTIES, INCLUDING, BUT NOT
 * LIMITED TO, THE IMPLIED WARRANTIES OF MERCHANTABILITY AND FITNESS
 * FOR A PARTICULAR PURPOSE ARE DISCLAIMED. IN NO EVENT SHALL THE
 * COPYRIGHT OWNER OR CONTRIBUTORS BE LIABLE FOR ANY DIRECT, INDIRECT,
 * INCIDENTAL, SPECIAL, EXEMPLARY, OR CONSEQUENTIAL DAMAGES (INCLUDING,
 * BUT NOT LIMITED TO, PROCUREMENT OF SUBSTITUTE GOODS OR SERVICES; LOSS
 * OF USE, DATA, OR PROFITS; OR BUSINESS INTERRUPTION) HOWEVER CAUSED
 * AND ON ANY THEORY OF LIABILITY, WHETHER IN CONTRACT, STRICT
 * LIABILITY, OR TORT (INCLUDING NEGLIGENCE OR OTHERWISE) ARISING IN
 * ANY WAY OUT OF THE USE OF THIS SOFTWARE, EVEN IF ADVISED OF THE
 * POSSIBILITY OF SUCH DAMAGE.
 *
 ****************************************************************************/

/**
 * @file sensor_params.c
 *
 * Parameters defined by the sensors task.
 *
 * @author Lorenz Meier <lm@inf.ethz.ch>
 * @author Julian Oes <joes@student.ethz.ch>
 * @author Thomas Gubler <thomasgubler@student.ethz.ch>
 */

#include <nuttx/config.h>
#include <systemlib/param/param.h>

/**
 * Gyro X-axis offset
 *
 * @min -10.0
 * @max 10.0
 * @group Sensor Calibration
 */
PARAM_DEFINE_FLOAT(SENS_GYRO_XOFF, 0.0f);

/**
 * Gyro Y-axis offset
 *
 * @min -10.0
 * @max 10.0
 * @group Sensor Calibration
 */
PARAM_DEFINE_FLOAT(SENS_GYRO_YOFF, 0.0f);

/**
 * Gyro Z-axis offset
 *
 * @min -5.0
 * @max 5.0
 * @group Sensor Calibration
 */
PARAM_DEFINE_FLOAT(SENS_GYRO_ZOFF, 0.0f);

/**
 * Gyro X-axis scaling factor
 *
 * @min -1.5
 * @max 1.5
 * @group Sensor Calibration
 */
PARAM_DEFINE_FLOAT(SENS_GYRO_XSCALE, 1.0f);

/**
 * Gyro Y-axis scaling factor
 *
 * @min -1.5
 * @max 1.5
 * @group Sensor Calibration
 */
PARAM_DEFINE_FLOAT(SENS_GYRO_YSCALE, 1.0f);

/**
 * Gyro Z-axis scaling factor
 *
 * @min -1.5
 * @max 1.5
 * @group Sensor Calibration
 */
PARAM_DEFINE_FLOAT(SENS_GYRO_ZSCALE, 1.0f);


/**
 * Magnetometer X-axis offset
 *
 * @min -500.0
 * @max 500.0
 * @group Sensor Calibration
 */
PARAM_DEFINE_FLOAT(SENS_MAG_XOFF, 0.0f);

/**
 * Magnetometer Y-axis offset
 *
 * @min -500.0
 * @max 500.0
 * @group Sensor Calibration
 */
PARAM_DEFINE_FLOAT(SENS_MAG_YOFF, 0.0f);

/**
 * Magnetometer Z-axis offset
 *
 * @min -500.0
 * @max 500.0
 * @group Sensor Calibration
 */
PARAM_DEFINE_FLOAT(SENS_MAG_ZOFF, 0.0f);

/**
 * Magnetometer X-axis scaling factor
 *
 * @group Sensor Calibration
 */
PARAM_DEFINE_FLOAT(SENS_MAG_XSCALE, 1.0f);

/**
 * Magnetometer Y-axis scaling factor
 *
 * @group Sensor Calibration
 */
PARAM_DEFINE_FLOAT(SENS_MAG_YSCALE, 1.0f);

/**
 * Magnetometer Z-axis scaling factor
 *
 * @group Sensor Calibration
 */
PARAM_DEFINE_FLOAT(SENS_MAG_ZSCALE, 1.0f);


/**
 * Accelerometer X-axis offset
 *
 * @group Sensor Calibration
 */
PARAM_DEFINE_FLOAT(SENS_ACC_XOFF, 0.0f);

/**
 * Accelerometer Y-axis offset
 *
 * @group Sensor Calibration
 */
PARAM_DEFINE_FLOAT(SENS_ACC_YOFF, 0.0f);

/**
 * Accelerometer Z-axis offset
 *
 * @group Sensor Calibration
 */
PARAM_DEFINE_FLOAT(SENS_ACC_ZOFF, 0.0f);

/**
 * Accelerometer X-axis scaling factor
 *
 * @group Sensor Calibration
 */
PARAM_DEFINE_FLOAT(SENS_ACC_XSCALE, 1.0f);

/**
 * Accelerometer Y-axis scaling factor
 *
 * @group Sensor Calibration
 */
PARAM_DEFINE_FLOAT(SENS_ACC_YSCALE, 1.0f);

/**
 * Accelerometer Z-axis scaling factor
 *
 * @group Sensor Calibration
 */
PARAM_DEFINE_FLOAT(SENS_ACC_ZSCALE, 1.0f);


/**
 * Differential pressure sensor offset
 *
 * @group Sensor Calibration
 */
PARAM_DEFINE_FLOAT(SENS_DPRES_OFF, 0.0f);

/**
 * Differential pressure sensor analog enabled
 *
 * @group Sensor Calibration
 */
PARAM_DEFINE_INT32(SENS_DPRES_ANA, 0);


/**
 * Board rotation
 *
 * This parameter defines the rotation of the FMU board relative to the platform.
 * Possible values are:
 *    0 = No rotation
 *    1 = Yaw 45°
 *    2 = Yaw 90°
 *    3 = Yaw 135°
 *    4 = Yaw 180°
 *    5 = Yaw 225°
 *    6 = Yaw 270°
 *    7 = Yaw 315°
 *    8 = Roll 180°
 *    9 = Roll 180°, Yaw 45°
 *   10 = Roll 180°, Yaw 90°
 *   11 = Roll 180°, Yaw 135°
 *   12 = Pitch 180°
 *   13 = Roll 180°, Yaw 225°
 *   14 = Roll 180°, Yaw 270°
 *   15 = Roll 180°, Yaw 315°
 *   16 = Roll 90°
 *   17 = Roll 90°, Yaw 45°
 *   18 = Roll 90°, Yaw 90°
 *   19 = Roll 90°, Yaw 135°
 *   20 = Roll 270°
 *   21 = Roll 270°, Yaw 45°
 *   22 = Roll 270°, Yaw 90°
 *   23 = Roll 270°, Yaw 135°
 *   24 = Pitch 90°
 *   25 = Pitch 270°
 *
 * @group Sensor Calibration
 */
PARAM_DEFINE_INT32(SENS_BOARD_ROT, 0);

/**
 * Board rotation Y (Pitch) offset
 *
 * This parameter defines a rotational offset in degrees around the Y (Pitch) axis. It allows the user
 * to fine tune the board offset in the event of misalignment.
 *
 * @group Sensor Calibration
 */
 PARAM_DEFINE_FLOAT(SENS_BOARD_Y_OFF, 0.0f);

/**
 * Board rotation X (Roll) offset
 *
 * This parameter defines a rotational offset in degrees around the X (Roll) axis It allows the user
 * to fine tune the board offset in the event of misalignment.
 *
 * @group Sensor Calibration
 */
PARAM_DEFINE_FLOAT(SENS_BOARD_X_OFF, 0.0f);

/**
 * Board rotation Z (YAW) offset
 *
 * This parameter defines a rotational offset in degrees around the Z (Yaw) axis. It allows the user
 * to fine tune the board offset in the event of misalignment.
 *
 * @group Sensor Calibration
 */
PARAM_DEFINE_FLOAT(SENS_BOARD_Z_OFF, 0.0f);

/**
 * External magnetometer rotation
 *
 * This parameter defines the rotation of the external magnetometer relative
 * to the platform (not relative to the FMU).
 * See SENS_BOARD_ROT for possible values.
 *
 * @group Sensor Calibration
 */
PARAM_DEFINE_INT32(SENS_EXT_MAG_ROT, 0);


/**
 * RC Channel 1 Minimum
 *
 * Minimum value for RC channel 1
 *
 * @min 800.0
 * @max 1500.0
 * @group Radio Calibration
 */
PARAM_DEFINE_FLOAT(RC1_MIN, 1000.0f);

/**
 * RC Channel 1 Trim
 *
 * Mid point value (same as min for throttle)
 *
 * @min 800.0
 * @max 2200.0
 * @group Radio Calibration
 */
PARAM_DEFINE_FLOAT(RC1_TRIM, 1500.0f);

/**
 * RC Channel 1 Maximum
 *
 * Maximum value for RC channel 1
 *
 * @min 1500.0
 * @max 2200.0
 * @group Radio Calibration
 */
PARAM_DEFINE_FLOAT(RC1_MAX, 2000.0f);

/**
 * RC Channel 1 Reverse
 *
 * Set to -1 to reverse channel.
 *
 * @min -1.0
 * @max 1.0
 * @group Radio Calibration
 */
PARAM_DEFINE_FLOAT(RC1_REV, 1.0f);

/**
 * RC Channel 1 dead zone
 *
 * The +- range of this value around the trim value will be considered as zero.
 *
 * @min 0.0
 * @max 100.0
 * @group Radio Calibration
 */
PARAM_DEFINE_FLOAT(RC1_DZ, 10.0f);

/**
 * RC Channel 2 Minimum
 *
 * Minimum value for RC channel 2
 *
 * @min 800.0
 * @max 1500.0
 * @group Radio Calibration
 */
PARAM_DEFINE_FLOAT(RC2_MIN, 1000.0f);

/**
 * RC Channel 2 Trim
 *
 * Mid point value (same as min for throttle)
 *
 * @min 800.0
 * @max 2200.0
 * @group Radio Calibration
 */
PARAM_DEFINE_FLOAT(RC2_TRIM, 1500.0f);

/**
 * RC Channel 2 Maximum
 *
 * Maximum value for RC channel 2
 *
 * @min 1500.0
 * @max 2200.0
 * @group Radio Calibration
 */
PARAM_DEFINE_FLOAT(RC2_MAX, 2000.0f);

/**
 * RC Channel 2 Reverse
 *
 * Set to -1 to reverse channel.
 *
 * @min -1.0
 * @max 1.0
 * @group Radio Calibration
 */
PARAM_DEFINE_FLOAT(RC2_REV, 1.0f);

/**
 * RC Channel 2 dead zone
 *
 * The +- range of this value around the trim value will be considered as zero.
 *
 * @min 0.0
 * @max 100.0
 * @group Radio Calibration
 */
PARAM_DEFINE_FLOAT(RC2_DZ, 10.0f);

PARAM_DEFINE_FLOAT(RC3_MIN, 1000);
PARAM_DEFINE_FLOAT(RC3_TRIM, 1500);
PARAM_DEFINE_FLOAT(RC3_MAX, 2000);
PARAM_DEFINE_FLOAT(RC3_REV, 1.0f);
PARAM_DEFINE_FLOAT(RC3_DZ, 10.0f);

PARAM_DEFINE_FLOAT(RC4_MIN, 1000);
PARAM_DEFINE_FLOAT(RC4_TRIM, 1500);
PARAM_DEFINE_FLOAT(RC4_MAX, 2000);
PARAM_DEFINE_FLOAT(RC4_REV, 1.0f);
PARAM_DEFINE_FLOAT(RC4_DZ, 10.0f);

PARAM_DEFINE_FLOAT(RC5_MIN, 1000);
PARAM_DEFINE_FLOAT(RC5_TRIM, 1500);
PARAM_DEFINE_FLOAT(RC5_MAX, 2000);
PARAM_DEFINE_FLOAT(RC5_REV, 1.0f);
PARAM_DEFINE_FLOAT(RC5_DZ,  10.0f);

PARAM_DEFINE_FLOAT(RC6_MIN, 1000);
PARAM_DEFINE_FLOAT(RC6_TRIM, 1500);
PARAM_DEFINE_FLOAT(RC6_MAX, 2000);
PARAM_DEFINE_FLOAT(RC6_REV, 1.0f);
PARAM_DEFINE_FLOAT(RC6_DZ, 10.0f);

PARAM_DEFINE_FLOAT(RC7_MIN, 1000);
PARAM_DEFINE_FLOAT(RC7_TRIM, 1500);
PARAM_DEFINE_FLOAT(RC7_MAX, 2000);
PARAM_DEFINE_FLOAT(RC7_REV, 1.0f);
PARAM_DEFINE_FLOAT(RC7_DZ, 10.0f);

PARAM_DEFINE_FLOAT(RC8_MIN, 1000);
PARAM_DEFINE_FLOAT(RC8_TRIM, 1500);
PARAM_DEFINE_FLOAT(RC8_MAX, 2000);
PARAM_DEFINE_FLOAT(RC8_REV, 1.0f);
PARAM_DEFINE_FLOAT(RC8_DZ, 10.0f);

PARAM_DEFINE_FLOAT(RC9_MIN, 1000);
PARAM_DEFINE_FLOAT(RC9_TRIM, 1500);
PARAM_DEFINE_FLOAT(RC9_MAX, 2000);
PARAM_DEFINE_FLOAT(RC9_REV, 1.0f);
PARAM_DEFINE_FLOAT(RC9_DZ, 0.0f);

PARAM_DEFINE_FLOAT(RC10_MIN, 1000);
PARAM_DEFINE_FLOAT(RC10_TRIM, 1500);
PARAM_DEFINE_FLOAT(RC10_MAX, 2000);
PARAM_DEFINE_FLOAT(RC10_REV, 1.0f);
PARAM_DEFINE_FLOAT(RC10_DZ, 0.0f);

PARAM_DEFINE_FLOAT(RC11_MIN, 1000);
PARAM_DEFINE_FLOAT(RC11_TRIM, 1500);
PARAM_DEFINE_FLOAT(RC11_MAX, 2000);
PARAM_DEFINE_FLOAT(RC11_REV, 1.0f);
PARAM_DEFINE_FLOAT(RC11_DZ, 0.0f);

PARAM_DEFINE_FLOAT(RC12_MIN, 1000);
PARAM_DEFINE_FLOAT(RC12_TRIM, 1500);
PARAM_DEFINE_FLOAT(RC12_MAX, 2000);
PARAM_DEFINE_FLOAT(RC12_REV, 1.0f);
PARAM_DEFINE_FLOAT(RC12_DZ, 0.0f);

PARAM_DEFINE_FLOAT(RC13_MIN, 1000);
PARAM_DEFINE_FLOAT(RC13_TRIM, 1500);
PARAM_DEFINE_FLOAT(RC13_MAX, 2000);
PARAM_DEFINE_FLOAT(RC13_REV, 1.0f);
PARAM_DEFINE_FLOAT(RC13_DZ, 0.0f);

PARAM_DEFINE_FLOAT(RC14_MIN, 1000);
PARAM_DEFINE_FLOAT(RC14_TRIM, 1500);
PARAM_DEFINE_FLOAT(RC14_MAX, 2000);
PARAM_DEFINE_FLOAT(RC14_REV, 1.0f);
PARAM_DEFINE_FLOAT(RC14_DZ, 0.0f);

PARAM_DEFINE_FLOAT(RC15_MIN, 1000);
PARAM_DEFINE_FLOAT(RC15_TRIM, 1500);
PARAM_DEFINE_FLOAT(RC15_MAX, 2000);
PARAM_DEFINE_FLOAT(RC15_REV, 1.0f);
PARAM_DEFINE_FLOAT(RC15_DZ, 0.0f);

PARAM_DEFINE_FLOAT(RC16_MIN, 1000);
PARAM_DEFINE_FLOAT(RC16_TRIM, 1500);
PARAM_DEFINE_FLOAT(RC16_MAX, 2000);
PARAM_DEFINE_FLOAT(RC16_REV, 1.0f);
PARAM_DEFINE_FLOAT(RC16_DZ, 0.0f);

PARAM_DEFINE_FLOAT(RC17_MIN, 1000);
PARAM_DEFINE_FLOAT(RC17_TRIM, 1500);
PARAM_DEFINE_FLOAT(RC17_MAX, 2000);
PARAM_DEFINE_FLOAT(RC17_REV, 1.0f);
PARAM_DEFINE_FLOAT(RC17_DZ, 0.0f);

PARAM_DEFINE_FLOAT(RC18_MIN, 1000);
PARAM_DEFINE_FLOAT(RC18_TRIM, 1500);
PARAM_DEFINE_FLOAT(RC18_MAX, 2000);
PARAM_DEFINE_FLOAT(RC18_REV, 1.0f);
PARAM_DEFINE_FLOAT(RC18_DZ, 0.0f);

#ifdef CONFIG_ARCH_BOARD_PX4FMU_V1
PARAM_DEFINE_INT32(RC_RL1_DSM_VCC, 0); /* Relay 1 controls DSM VCC */
#endif

/**
 * DSM binding trigger.
 *
 * -1 = Idle, 0 = Start DSM2 bind, 1 = Start DSMX bind
 *
 * @group Radio Calibration
 */
PARAM_DEFINE_INT32(RC_DSM_BIND, -1);


/**
 * Scaling factor for battery voltage sensor on PX4IO.
 *
 * @group Battery Calibration
 */
PARAM_DEFINE_INT32(BAT_V_SCALE_IO, 10000);

#ifdef CONFIG_ARCH_BOARD_PX4FMU_V2
/**
 * Scaling factor for battery voltage sensor on FMU v2.
 *
 * @group Battery Calibration
 */
PARAM_DEFINE_FLOAT(BAT_V_SCALING, 0.0082f);
#elif CONFIG_ARCH_BOARD_AEROCORE
/**
 * Scaling factor for battery voltage sensor on AeroCore.
 *
 * For R70 = 133K, R71 = 10K --> scale = 1.8 * 143 / (4096*10) = 0.0063
 *
 * @group Battery Calibration
 */
PARAM_DEFINE_FLOAT(BAT_V_SCALING, 0.0063f);
#else
/**
 * Scaling factor for battery voltage sensor on FMU v1.
 *
 * FMUv1 standalone: 1/(10 / (47+10)) * (3.3 / 4095) = 0.00459340659
 * FMUv1 with PX4IO: 0.00459340659
 * FMUv1 with PX4IOAR: (3.3f * 52.0f / 5.0f / 4095.0f) = 0.00838095238
 *
 * @group Battery Calibration
 */
PARAM_DEFINE_FLOAT(BAT_V_SCALING, 0.00459340659f);
#endif

/**
 * Scaling factor for battery current sensor.
 *
 * @group Battery Calibration
 */
PARAM_DEFINE_FLOAT(BAT_C_SCALING, 0.0124);	/* scaling for 3DR power brick */


/**
 * Roll control channel mapping.
 *
 * The channel index (starting from 1 for channel 1) indicates
 * which channel should be used for reading roll inputs from.
 * A value of zero indicates the switch is not assigned.
 *
 * @min 0
 * @max 18
 * @group Radio Calibration
 */
PARAM_DEFINE_INT32(RC_MAP_ROLL, 1);

/**
 * Pitch control channel mapping.
 *
 * The channel index (starting from 1 for channel 1) indicates
 * which channel should be used for reading pitch inputs from.
 * A value of zero indicates the switch is not assigned.
 *
 * @min 0
 * @max 18
 * @group Radio Calibration
 */
PARAM_DEFINE_INT32(RC_MAP_PITCH, 2);

/**
 * Failsafe channel mapping.
 *
 * The RC mapping index indicates which channel is used for failsafe
 * If 0, whichever channel is mapped to throttle is used
 * otherwise the value indicates the specific rc channel to use
 *
 * @min 0
 * @max 18
 *
 *
 */
PARAM_DEFINE_INT32(RC_MAP_FAILSAFE, 0);  //Default to throttle function

/**
 * Throttle control channel mapping.
 *
 * The channel index (starting from 1 for channel 1) indicates
 * which channel should be used for reading throttle inputs from.
 * A value of zero indicates the switch is not assigned.
 *
 * @min 0
 * @max 18
 * @group Radio Calibration
 */
PARAM_DEFINE_INT32(RC_MAP_THROTTLE, 3);

/**
 * Yaw control channel mapping.
 *
 * The channel index (starting from 1 for channel 1) indicates
 * which channel should be used for reading yaw inputs from.
 * A value of zero indicates the switch is not assigned.
 *
 * @min 0
 * @max 18
 * @group Radio Calibration
 */
PARAM_DEFINE_INT32(RC_MAP_YAW, 4);

/**
 * Mode switch channel mapping.
 *
 * This is the main flight mode selector.
 * The channel index (starting from 1 for channel 1) indicates
 * which channel should be used for deciding about the main mode.
 * A value of zero indicates the switch is not assigned.
 *
 * @min 0
 * @max 18
 * @group Radio Calibration
 */
PARAM_DEFINE_INT32(RC_MAP_MODE_SW, 0);

/**
 * Return switch channel mapping.
 *
 * @min 0
 * @max 18
 * @group Radio Calibration
 */
PARAM_DEFINE_INT32(RC_MAP_RETURN_SW, 0);

/**
 * Posctl switch channel mapping.
 *
 * @min 0
 * @max 18
 * @group Radio Calibration
 */
PARAM_DEFINE_INT32(RC_MAP_POSCTL_SW, 0);

/**
 * Loiter switch channel mapping.
 *
 * @min 0
 * @max 18
 * @group Radio Calibration
 */
PARAM_DEFINE_INT32(RC_MAP_LOITER_SW, 0);

/**
 * Acro switch channel mapping.
 *
 * @min 0
 * @max 18
 * @group Radio Calibration
 */
PARAM_DEFINE_INT32(RC_MAP_ACRO_SW, 0);

/**
<<<<<<< HEAD
 * Follow switch channel mapping.
=======
 * Offboard switch channel mapping.
>>>>>>> e57579fa
 *
 * @min 0
 * @max 18
 * @group Radio Calibration
 */
<<<<<<< HEAD
PARAM_DEFINE_INT32(RC_MAP_FOLLOW_SW, 0);
=======
PARAM_DEFINE_INT32(RC_MAP_OFFB_SW, 0);
>>>>>>> e57579fa

/**
 * Flaps channel mapping.
 *
 * @min 0
 * @max 18
 * @group Radio Calibration
 */
PARAM_DEFINE_INT32(RC_MAP_FLAPS, 0);

/**
 * Auxiliary switch 1 channel mapping.
 *
 * Default function: Camera pitch
 *
 * @min 0
 * @max 18
 * @group Radio Calibration
 */
PARAM_DEFINE_INT32(RC_MAP_AUX1, 0);

/**
 * Auxiliary switch 2 channel mapping.
 *
 * Default function: Camera roll
 *
 * @min 0
 * @max 18
 * @group Radio Calibration
 */
PARAM_DEFINE_INT32(RC_MAP_AUX2, 0);	/**< default function: camera roll */

/**
 * Auxiliary switch 3 channel mapping.
 *
 * Default function: Camera azimuth / yaw
 *
 * @min 0
 * @max 18
 * @group Radio Calibration
 */
PARAM_DEFINE_INT32(RC_MAP_AUX3, 0);


/**
 * Failsafe channel PWM threshold.
 *
 * @min 800
 * @max 2200
 * @group Radio Calibration
 */
PARAM_DEFINE_INT32(RC_FAILS_THR, 0);

/**
 * Threshold for selecting assist mode
 *
 * min:-1
 * max:+1
 *
 * 0-1 indicate where in the full channel range the threshold sits
 * 		0 : min
 * 		1 : max
 * sign indicates polarity of comparison
 * 		positive : true when channel>th
 * 		negative : true when channel<th
 *
 */
PARAM_DEFINE_FLOAT(RC_ASSIST_TH, 0.25f);

/**
 * Threshold for selecting auto mode
 *
 * min:-1
 * max:+1
 *
 * 0-1 indicate where in the full channel range the threshold sits
 * 		0 : min
 * 		1 : max
 * sign indicates polarity of comparison
 * 		positive : true when channel>th
 * 		negative : true when channel<th
 *
 */
PARAM_DEFINE_FLOAT(RC_AUTO_TH, 0.75f);

/**
 * Threshold for selecting posctl mode
 *
 * min:-1
 * max:+1
 *
 * 0-1 indicate where in the full channel range the threshold sits
 * 		0 : min
 * 		1 : max
 * sign indicates polarity of comparison
 * 		positive : true when channel>th
 * 		negative : true when channel<th
 *
 */
PARAM_DEFINE_FLOAT(RC_POSCTL_TH, 0.5f);

/**
 * Threshold for selecting return to launch mode
 *
 * min:-1
 * max:+1
 *
 * 0-1 indicate where in the full channel range the threshold sits
 * 		0 : min
 * 		1 : max
 * sign indicates polarity of comparison
 * 		positive : true when channel>th
 * 		negative : true when channel<th
 *
 */
PARAM_DEFINE_FLOAT(RC_RETURN_TH, 0.5f);

/**
 * Threshold for selecting loiter mode
 *
 * min:-1
 * max:+1
 *
 * 0-1 indicate where in the full channel range the threshold sits
 * 		0 : min
 * 		1 : max
 * sign indicates polarity of comparison
 * 		positive : true when channel>th
 * 		negative : true when channel<th
 *
 */
PARAM_DEFINE_FLOAT(RC_LOITER_TH, 0.5f);

/**
 * Threshold for selecting acro mode
 *
 * min:-1
 * max:+1
 *
 * 0-1 indicate where in the full channel range the threshold sits
 * 		0 : min
 * 		1 : max
 * sign indicates polarity of comparison
 * 		positive : true when channel>th
 * 		negative : true when channel<th
 *
 */
PARAM_DEFINE_FLOAT(RC_ACRO_TH, 0.5f);

<<<<<<< HEAD
/**
 * Threshold for selecting follow mode
=======

/**
 * Threshold for selecting offboard mode
>>>>>>> e57579fa
 *
 * min:-1
 * max:+1
 *
 * 0-1 indicate where in the full channel range the threshold sits
 * 		0 : min
 * 		1 : max
 * sign indicates polarity of comparison
 * 		positive : true when channel>th
 * 		negative : true when channel<th
 *
 */
<<<<<<< HEAD
PARAM_DEFINE_FLOAT(RC_FOLLOW_TH, 0.5f);
=======
PARAM_DEFINE_FLOAT(RC_OFFB_TH, 0.5f);
>>>>>>> e57579fa
<|MERGE_RESOLUTION|>--- conflicted
+++ resolved
@@ -665,21 +665,22 @@
 PARAM_DEFINE_INT32(RC_MAP_ACRO_SW, 0);
 
 /**
-<<<<<<< HEAD
+ * Offboard switch channel mapping.
+ *
+ * @min 0
+ * @max 18
+ * @group Radio Calibration
+ */
+PARAM_DEFINE_INT32(RC_MAP_OFFB_SW, 0);
+
+/**
  * Follow switch channel mapping.
-=======
- * Offboard switch channel mapping.
->>>>>>> e57579fa
- *
- * @min 0
- * @max 18
- * @group Radio Calibration
- */
-<<<<<<< HEAD
+ *
+ * @min 0
+ * @max 18
+ * @group Radio Calibration
+ */
 PARAM_DEFINE_INT32(RC_MAP_FOLLOW_SW, 0);
-=======
-PARAM_DEFINE_INT32(RC_MAP_OFFB_SW, 0);
->>>>>>> e57579fa
 
 /**
  * Flaps channel mapping.
@@ -829,14 +830,9 @@
  */
 PARAM_DEFINE_FLOAT(RC_ACRO_TH, 0.5f);
 
-<<<<<<< HEAD
-/**
- * Threshold for selecting follow mode
-=======
 
 /**
  * Threshold for selecting offboard mode
->>>>>>> e57579fa
  *
  * min:-1
  * max:+1
@@ -849,8 +845,20 @@
  * 		negative : true when channel<th
  *
  */
-<<<<<<< HEAD
-PARAM_DEFINE_FLOAT(RC_FOLLOW_TH, 0.5f);
-=======
 PARAM_DEFINE_FLOAT(RC_OFFB_TH, 0.5f);
->>>>>>> e57579fa
+
+/**
+ * Threshold for selecting follow mode
+ *
+ * min:-1
+ * max:+1
+ *
+ * 0-1 indicate where in the full channel range the threshold sits
+ * 		0 : min
+ * 		1 : max
+ * sign indicates polarity of comparison
+ * 		positive : true when channel>th
+ * 		negative : true when channel<th
+ *
+ */
+PARAM_DEFINE_FLOAT(RC_FOLLOW_TH, 0.5f);