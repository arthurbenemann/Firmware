--- conflicted
+++ resolved
@@ -266,11 +266,8 @@
 		int rc_map_posctl_sw;
 		int rc_map_loiter_sw;
 		int rc_map_acro_sw;
-<<<<<<< HEAD
+		int rc_map_offboard_sw;
 		int rc_map_follow_sw;
-=======
-		int rc_map_offboard_sw;
->>>>>>> e57579fa
 
 		int rc_map_flaps;
 
@@ -287,22 +284,16 @@
 		float rc_return_th;
 		float rc_loiter_th;
 		float rc_acro_th;
-<<<<<<< HEAD
+		float rc_offboard_th;
 		float rc_follow_th;
-=======
-		float rc_offboard_th;
->>>>>>> e57579fa
 		bool rc_assist_inv;
 		bool rc_auto_inv;
 		bool rc_posctl_inv;
 		bool rc_return_inv;
 		bool rc_loiter_inv;
 		bool rc_acro_inv;
-<<<<<<< HEAD
+		bool rc_offboard_inv;
 		bool rc_follow_inv;
-=======
-		bool rc_offboard_inv;
->>>>>>> e57579fa
 
 		float battery_voltage_scaling;
 		float battery_current_scaling;
@@ -336,11 +327,8 @@
 		param_t rc_map_posctl_sw;
 		param_t rc_map_loiter_sw;
 		param_t rc_map_acro_sw;
-<<<<<<< HEAD
+		param_t rc_map_offboard_sw;
 		param_t rc_map_follow_sw;
-=======
-		param_t rc_map_offboard_sw;
->>>>>>> e57579fa
 
 		param_t rc_map_flaps;
 
@@ -357,11 +345,8 @@
 		param_t rc_return_th;
 		param_t rc_loiter_th;
 		param_t rc_acro_th;
-<<<<<<< HEAD
+		param_t rc_offboard_th;
 		param_t rc_follow_th;
-=======
-		param_t rc_offboard_th;
->>>>>>> e57579fa
 
 		param_t battery_voltage_scaling;
 		param_t battery_current_scaling;
@@ -565,11 +550,8 @@
 	_parameter_handles.rc_map_posctl_sw = param_find("RC_MAP_POSCTL_SW");
 	_parameter_handles.rc_map_loiter_sw = param_find("RC_MAP_LOITER_SW");
 	_parameter_handles.rc_map_acro_sw = param_find("RC_MAP_ACRO_SW");
-<<<<<<< HEAD
+	_parameter_handles.rc_map_offboard_sw = param_find("RC_MAP_OFFB_SW");
 	_parameter_handles.rc_map_follow_sw = param_find("RC_MAP_FOLLOW_SW");
-=======
-	_parameter_handles.rc_map_offboard_sw = param_find("RC_MAP_OFFB_SW");
->>>>>>> e57579fa
 
 	_parameter_handles.rc_map_aux1 = param_find("RC_MAP_AUX1");
 	_parameter_handles.rc_map_aux2 = param_find("RC_MAP_AUX2");
@@ -585,11 +567,8 @@
 	_parameter_handles.rc_return_th = param_find("RC_RETURN_TH");
 	_parameter_handles.rc_loiter_th = param_find("RC_LOITER_TH");
 	_parameter_handles.rc_acro_th = param_find("RC_ACRO_TH");
-<<<<<<< HEAD
+	_parameter_handles.rc_offboard_th = param_find("RC_OFFB_TH");
 	_parameter_handles.rc_follow_th = param_find("RC_FOLLOW_TH");
-=======
-	_parameter_handles.rc_offboard_th = param_find("RC_OFFB_TH");
->>>>>>> e57579fa
 
 	/* gyro offsets */
 	_parameter_handles.gyro_offset[0] = param_find("SENS_GYRO_XOFF");
@@ -742,11 +721,11 @@
 		warnx("%s", paramerr);
 	}
 
-<<<<<<< HEAD
+	if (param_get(_parameter_handles.rc_map_offboard_sw, &(_parameters.rc_map_offboard_sw)) != OK) {
+		warnx("%s", paramerr);
+	}
+
 	if (param_get(_parameter_handles.rc_map_follow_sw, &(_parameters.rc_map_follow_sw)) != OK) {
-=======
-	if (param_get(_parameter_handles.rc_map_offboard_sw, &(_parameters.rc_map_offboard_sw)) != OK) {
->>>>>>> e57579fa
 		warnx("%s", paramerr);
 	}
 
@@ -778,15 +757,12 @@
 	param_get(_parameter_handles.rc_acro_th, &(_parameters.rc_acro_th));
 	_parameters.rc_acro_inv = (_parameters.rc_acro_th < 0);
 	_parameters.rc_acro_th = fabs(_parameters.rc_acro_th);
-<<<<<<< HEAD
+	param_get(_parameter_handles.rc_offboard_th, &(_parameters.rc_offboard_th));
+	_parameters.rc_offboard_inv = (_parameters.rc_offboard_th < 0);
+	_parameters.rc_offboard_th = fabs(_parameters.rc_offboard_th);
 	param_get(_parameter_handles.rc_follow_th, &(_parameters.rc_follow_th));
 	_parameters.rc_follow_inv = (_parameters.rc_follow_th < 0);
 	_parameters.rc_follow_th = fabs(_parameters.rc_follow_th);
-=======
-	param_get(_parameter_handles.rc_offboard_th, &(_parameters.rc_offboard_th));
-	_parameters.rc_offboard_inv = (_parameters.rc_offboard_th < 0);
-	_parameters.rc_offboard_th = fabs(_parameters.rc_offboard_th);
->>>>>>> e57579fa
 
 	/* update RC function mappings */
 	_rc.function[THROTTLE] = _parameters.rc_map_throttle - 1;
@@ -799,11 +775,8 @@
 	_rc.function[POSCTL] = _parameters.rc_map_posctl_sw - 1;
 	_rc.function[LOITER] = _parameters.rc_map_loiter_sw - 1;
 	_rc.function[ACRO] = _parameters.rc_map_acro_sw - 1;
-<<<<<<< HEAD
+	_rc.function[OFFBOARD] = _parameters.rc_map_offboard_sw - 1;
 	_rc.function[FOLLOW] = _parameters.rc_map_follow_sw - 1;
-=======
-	_rc.function[OFFBOARD] = _parameters.rc_map_offboard_sw - 1;
->>>>>>> e57579fa
 
 	_rc.function[FLAPS] = _parameters.rc_map_flaps - 1;
 
@@ -1602,11 +1575,8 @@
 			manual.return_switch = get_rc_sw2pos_position(RETURN, _parameters.rc_return_th, _parameters.rc_return_inv);
 			manual.loiter_switch = get_rc_sw2pos_position(LOITER, _parameters.rc_loiter_th, _parameters.rc_loiter_inv);
 			manual.acro_switch = get_rc_sw2pos_position(ACRO, _parameters.rc_acro_th, _parameters.rc_acro_inv);
-<<<<<<< HEAD
+			manual.offboard_switch = get_rc_sw2pos_position(OFFBOARD, _parameters.rc_offboard_th, _parameters.rc_offboard_inv);
 			manual.follow_switch = get_rc_sw2pos_position(FOLLOW, _parameters.rc_follow_th, _parameters.rc_follow_inv);
-=======
-			manual.offboard_switch = get_rc_sw2pos_position(OFFBOARD, _parameters.rc_offboard_th, _parameters.rc_offboard_inv);
->>>>>>> e57579fa
 
 			/* publish manual_control_setpoint topic */
 			if (_manual_control_pub > 0) {
