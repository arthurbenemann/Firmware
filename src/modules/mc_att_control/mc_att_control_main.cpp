--- conflicted
+++ resolved
@@ -720,18 +720,9 @@
 				_actuators.control[3] = (isfinite(_thrust_sp)) ? _thrust_sp : 0.0f;
 				_actuators.timestamp = hrt_absolute_time();
 
-<<<<<<< HEAD
-				_actuators_0_pub.publish(&_actuators);
-=======
 				if (!_actuators_0_circuit_breaker_enabled) {
-					if (_actuators_0_pub > 0) {
-						orb_publish(ORB_ID(actuator_controls_0), _actuators_0_pub, &_actuators);
-
-					} else {
-						_actuators_0_pub = orb_advertise(ORB_ID(actuator_controls_0), &_actuators);
-					}
+					_actuators_0_pub.publish(&_actuators);
 				}
->>>>>>> 2a7848c7
 			}
 		}
 
