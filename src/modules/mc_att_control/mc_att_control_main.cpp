/****************************************************************************
 *
 *   Copyright (c) 2013, 2014 PX4 Development Team. All rights reserved.
 *   Author: @author Tobias Naegeli <naegelit@student.ethz.ch>
 *           @author Lorenz Meier <lm@inf.ethz.ch>
 *           @author Anton Babushkin <anton.babushkin@me.com>
 *
 * Redistribution and use in source and binary forms, with or without
 * modification, are permitted provided that the following conditions
 * are met:
 *
 * 1. Redistributions of source code must retain the above copyright
 *    notice, this list of conditions and the following disclaimer.
 * 2. Redistributions in binary form must reproduce the above copyright
 *    notice, this list of conditions and the following disclaimer in
 *    the documentation and/or other materials provided with the
 *    distribution.
 * 3. Neither the name PX4 nor the names of its contributors may be
 *    used to endorse or promote products derived from this software
 *    without specific prior written permission.
 *
 * THIS SOFTWARE IS PROVIDED BY THE COPYRIGHT HOLDERS AND CONTRIBUTORS
 * "AS IS" AND ANY EXPRESS OR IMPLIED WARRANTIES, INCLUDING, BUT NOT
 * LIMITED TO, THE IMPLIED WARRANTIES OF MERCHANTABILITY AND FITNESS
 * FOR A PARTICULAR PURPOSE ARE DISCLAIMED. IN NO EVENT SHALL THE
 * COPYRIGHT OWNER OR CONTRIBUTORS BE LIABLE FOR ANY DIRECT, INDIRECT,
 * INCIDENTAL, SPECIAL, EXEMPLARY, OR CONSEQUENTIAL DAMAGES (INCLUDING,
 * BUT NOT LIMITED TO, PROCUREMENT OF SUBSTITUTE GOODS OR SERVICES; LOSS
 * OF USE, DATA, OR PROFITS; OR BUSINESS INTERRUPTION) HOWEVER CAUSED
 * AND ON ANY THEORY OF LIABILITY, WHETHER IN CONTRACT, STRICT
 * LIABILITY, OR TORT (INCLUDING NEGLIGENCE OR OTHERWISE) ARISING IN
 * ANY WAY OUT OF THE USE OF THIS SOFTWARE, EVEN IF ADVISED OF THE
 * POSSIBILITY OF SUCH DAMAGE.
 *
 ****************************************************************************/

/**
 * @file mc_att_control_main.c
 * Multicopter attitude controller.
 *
 * The controller has two loops: P loop for angular error and PD loop for angular rate error.
 * Desired rotation calculated keeping in mind that yaw response is normally slower than roll/pitch.
 * For small deviations controller rotates copter to have shortest path of thrust vector and independently rotates around yaw,
 * so actual rotation axis is not constant. For large deviations controller rotates copter around fixed axis.
 * These two approaches fused seamlessly with weight depending on angular error.
 * When thrust vector directed near-horizontally (e.g. roll ~= PI/2) yaw setpoint ignored because of singularity.
 * Controller doesn't use Euler angles for work, they generated only for more human-friendly control and logging.
 * If rotation matrix setpoint is invalid it will be generated from Euler angles for compatibility with old position controllers.
 */

#include <nuttx/config.h>
#include <stdio.h>
#include <stdlib.h>
#include <string.h>
#include <unistd.h>
#include <errno.h>
#include <math.h>
#include <poll.h>
#include <drivers/drv_hrt.h>
#include <arch/board/board.h>
#include <uORB/uORB.h>
#include <uORB/topics/vehicle_attitude_setpoint.h>
#include <uORB/topics/manual_control_setpoint.h>
#include <uORB/topics/actuator_controls.h>
#include <uORB/topics/vehicle_rates_setpoint.h>
#include <uORB/topics/vehicle_attitude.h>
#include <uORB/topics/vehicle_control_mode.h>
#include <uORB/topics/actuator_armed.h>
#include <uORB/topics/parameter_update.h>
#include <systemlib/param/param.h>
#include <systemlib/err.h>
#include <systemlib/perf_counter.h>
#include <systemlib/systemlib.h>
#include <mathlib/mathlib.h>
#include <lib/geo/geo.h>

/**
 * Multicopter attitude control app start / stop handling function
 *
 * @ingroup apps
 */
extern "C" __EXPORT int mc_att_control_main(int argc, char *argv[]);

#define YAW_DEADZONE	0.05f
#define MIN_TAKEOFF_THRUST    0.2f
#define RATES_I_LIMIT	0.3f

class MulticopterAttitudeControl
{
public:
	/**
	 * Constructor
	 */
	MulticopterAttitudeControl();

	/**
	 * Destructor, also kills the sensors task.
	 */
	~MulticopterAttitudeControl();

	/**
	 * Start the sensors task.
	 *
	 * @return		OK on success.
	 */
	int		start();

private:

	bool	_task_should_exit;		/**< if true, sensor task should exit */
	int		_control_task;			/**< task handle for sensor task */

	int		_v_att_sub;				/**< vehicle attitude subscription */
	int		_v_att_sp_sub;			/**< vehicle attitude setpoint subscription */
	int		_v_rates_sp_sub;		/**< vehicle rates setpoint subscription */
	int		_v_control_mode_sub;	/**< vehicle control mode subscription */
	int		_params_sub;			/**< parameter updates subscription */
	int		_manual_control_sp_sub;	/**< manual control setpoint subscription */
	int		_armed_sub;				/**< arming status subscription */

	orb_advert_t	_att_sp_pub;			/**< attitude setpoint publication */
	orb_advert_t	_v_rates_sp_pub;		/**< rate setpoint publication */
	orb_advert_t	_actuators_0_pub;		/**< attitude actuator controls publication */

	struct vehicle_attitude_s			_v_att;				/**< vehicle attitude */
	struct vehicle_attitude_setpoint_s	_v_att_sp;			/**< vehicle attitude setpoint */
	struct vehicle_rates_setpoint_s		_v_rates_sp;		/**< vehicle rates setpoint */
	struct manual_control_setpoint_s	_manual_control_sp;	/**< manual control setpoint */
	struct vehicle_control_mode_s		_v_control_mode;	/**< vehicle control mode */
	struct actuator_controls_s			_actuators;			/**< actuator controls */
	struct actuator_armed_s				_armed;				/**< actuator arming status */

	perf_counter_t	_loop_perf;			/**< loop performance counter */

	math::Vector<3>		_rates_prev;	/**< angular rates on previous step */
	math::Vector<3>		_rates_sp;		/**< angular rates setpoint */
	math::Vector<3>		_rates_int;		/**< angular rates integral error */
	float				_thrust_sp;		/**< thrust setpoint */
	math::Vector<3>		_att_control;	/**< attitude control vector */

	math::Matrix<3, 3>  _I;				/**< identity matrix */

	bool	_reset_yaw_sp;			/**< reset yaw setpoint flag */

	struct {
		param_t roll_p;
		param_t roll_rate_p;
		param_t roll_rate_i;
		param_t roll_rate_d;
		param_t pitch_p;
		param_t pitch_rate_p;
		param_t pitch_rate_i;
		param_t pitch_rate_d;
		param_t yaw_p;
		param_t yaw_rate_p;
		param_t yaw_rate_i;
		param_t yaw_rate_d;
		param_t yaw_ff;

		param_t man_roll_max;
		param_t man_pitch_max;
		param_t man_yaw_max;
	}		_params_handles;		/**< handles for interesting parameters */

	struct {
		math::Vector<3> att_p;					/**< P gain for angular error */
		math::Vector<3> rate_p;				/**< P gain for angular rate error */
		math::Vector<3> rate_i;				/**< I gain for angular rate error */
		math::Vector<3> rate_d;				/**< D gain for angular rate error */
		float yaw_ff;						/**< yaw control feed-forward */

		float man_roll_max;
		float man_pitch_max;
		float man_yaw_max;
	}		_params;

	/**
	 * Update our local parameter cache.
	 */
	int			parameters_update();

	/**
	 * Check for parameter update and handle it.
	 */
	void		parameter_update_poll();

	/**
	 * Check for changes in vehicle control mode.
	 */
	void		vehicle_control_mode_poll();

	/**
	 * Check for changes in manual inputs.
	 */
	void		vehicle_manual_poll();

	/**
	 * Check for attitude setpoint updates.
	 */
	void		vehicle_attitude_setpoint_poll();

	/**
	 * Check for rates setpoint updates.
	 */
	void		vehicle_rates_setpoint_poll();

	/**
	 * Check for arming status updates.
	 */
	void		arming_status_poll();

	/**
	 * Attitude controller.
	 */
	void		control_attitude(float dt);

	/**
	 * Attitude rates controller.
	 */
	void		control_attitude_rates(float dt);

	/**
	 * Shim for calling task_main from task_create.
	 */
	static void	task_main_trampoline(int argc, char *argv[]);

	/**
	 * Main sensor collection task.
	 */
	void		task_main() __attribute__((noreturn));
};

namespace mc_att_control
{

/* oddly, ERROR is not defined for c++ */
#ifdef ERROR
# undef ERROR
#endif
static const int ERROR = -1;

MulticopterAttitudeControl	*g_control;
}

MulticopterAttitudeControl::MulticopterAttitudeControl() :

	_task_should_exit(false),
	_control_task(-1),

/* subscriptions */
	_v_att_sub(-1),
	_v_att_sp_sub(-1),
	_v_control_mode_sub(-1),
	_params_sub(-1),
	_manual_control_sp_sub(-1),
	_armed_sub(-1),

/* publications */
	_att_sp_pub(-1),
	_v_rates_sp_pub(-1),
	_actuators_0_pub(-1),

/* performance counters */
	_loop_perf(perf_alloc(PC_ELAPSED, "mc_att_control"))

{
	memset(&_v_att, 0, sizeof(_v_att));
	memset(&_v_att_sp, 0, sizeof(_v_att_sp));
	memset(&_v_rates_sp, 0, sizeof(_v_rates_sp));
	memset(&_manual_control_sp, 0, sizeof(_manual_control_sp));
	memset(&_v_control_mode, 0, sizeof(_v_control_mode));
	memset(&_actuators, 0, sizeof(_actuators));
	memset(&_armed, 0, sizeof(_armed));

	_params.att_p.zero();
	_params.rate_p.zero();
	_params.rate_i.zero();
	_params.rate_d.zero();

	_rates_prev.zero();
	_rates_sp.zero();
	_rates_int.zero();
	_thrust_sp = 0.0f;
	_att_control.zero();

	_I.identity();

	_params_handles.roll_p			= 	param_find("MC_ROLL_P");
	_params_handles.roll_rate_p		= 	param_find("MC_ROLLRATE_P");
	_params_handles.roll_rate_i		= 	param_find("MC_ROLLRATE_I");
	_params_handles.roll_rate_d		= 	param_find("MC_ROLLRATE_D");
	_params_handles.pitch_p			= 	param_find("MC_PITCH_P");
	_params_handles.pitch_rate_p	= 	param_find("MC_PITCHRATE_P");
	_params_handles.pitch_rate_i	= 	param_find("MC_PITCHRATE_I");
	_params_handles.pitch_rate_d	= 	param_find("MC_PITCHRATE_D");
	_params_handles.yaw_p			=	param_find("MC_YAW_P");
	_params_handles.yaw_rate_p		= 	param_find("MC_YAWRATE_P");
	_params_handles.yaw_rate_i		= 	param_find("MC_YAWRATE_I");
	_params_handles.yaw_rate_d		= 	param_find("MC_YAWRATE_D");
	_params_handles.yaw_ff			= 	param_find("MC_YAW_FF");

	_params_handles.man_roll_max	= 	param_find("MC_MAN_R_MAX");
	_params_handles.man_pitch_max	= 	param_find("MC_MAN_P_MAX");
	_params_handles.man_yaw_max		= 	param_find("MC_MAN_Y_MAX");

	/* fetch initial parameter values */
	parameters_update();
}

MulticopterAttitudeControl::~MulticopterAttitudeControl()
{
	if (_control_task != -1) {
		/* task wakes up every 100ms or so at the longest */
		_task_should_exit = true;

		/* wait for a second for the task to quit at our request */
		unsigned i = 0;

		do {
			/* wait 20ms */
			usleep(20000);

			/* if we have given up, kill it */
			if (++i > 50) {
				task_delete(_control_task);
				break;
			}
		} while (_control_task != -1);
	}

	mc_att_control::g_control = nullptr;
}

int
MulticopterAttitudeControl::parameters_update()
{
	float v;

	/* roll gains */
	param_get(_params_handles.roll_p, &v);
	_params.att_p(0) = v;
	param_get(_params_handles.roll_rate_p, &v);
	_params.rate_p(0) = v;
	param_get(_params_handles.roll_rate_i, &v);
	_params.rate_i(0) = v;
	param_get(_params_handles.roll_rate_d, &v);
	_params.rate_d(0) = v;

	/* pitch gains */
	param_get(_params_handles.pitch_p, &v);
	_params.att_p(1) = v;
	param_get(_params_handles.pitch_rate_p, &v);
	_params.rate_p(1) = v;
	param_get(_params_handles.pitch_rate_i, &v);
	_params.rate_i(1) = v;
	param_get(_params_handles.pitch_rate_d, &v);
	_params.rate_d(1) = v;

	/* yaw gains */
	param_get(_params_handles.yaw_p, &v);
	_params.att_p(2) = v;
	param_get(_params_handles.yaw_rate_p, &v);
	_params.rate_p(2) = v;
	param_get(_params_handles.yaw_rate_i, &v);
	_params.rate_i(2) = v;
	param_get(_params_handles.yaw_rate_d, &v);
	_params.rate_d(2) = v;

	param_get(_params_handles.yaw_ff, &_params.yaw_ff);

	/* manual control scale */
	param_get(_params_handles.man_roll_max, &_params.man_roll_max);
	param_get(_params_handles.man_pitch_max, &_params.man_pitch_max);
	param_get(_params_handles.man_yaw_max, &_params.man_yaw_max);

	_params.man_roll_max *= M_PI / 180.0;
	_params.man_pitch_max *= M_PI / 180.0;
	_params.man_yaw_max *= M_PI / 180.0;

	return OK;
}

void
MulticopterAttitudeControl::parameter_update_poll()
{
	bool updated;

	/* Check HIL state if vehicle status has changed */
	orb_check(_params_sub, &updated);

	if (updated) {
		struct parameter_update_s param_update;
		orb_copy(ORB_ID(parameter_update), _params_sub, &param_update);
		parameters_update();
	}
}

void
MulticopterAttitudeControl::vehicle_control_mode_poll()
{
	bool updated;

	/* Check HIL state if vehicle status has changed */
	orb_check(_v_control_mode_sub, &updated);

	if (updated) {
		orb_copy(ORB_ID(vehicle_control_mode), _v_control_mode_sub, &_v_control_mode);
	}
}

void
MulticopterAttitudeControl::vehicle_manual_poll()
{
	bool updated;

	/* get pilots inputs */
	orb_check(_manual_control_sp_sub, &updated);

	if (updated) {
		orb_copy(ORB_ID(manual_control_setpoint), _manual_control_sp_sub, &_manual_control_sp);
	}
}

void
MulticopterAttitudeControl::vehicle_attitude_setpoint_poll()
{
	/* check if there is a new setpoint */
	bool updated;
	orb_check(_v_att_sp_sub, &updated);

	if (updated) {
		orb_copy(ORB_ID(vehicle_attitude_setpoint), _v_att_sp_sub, &_v_att_sp);
	}
}

void
MulticopterAttitudeControl::vehicle_rates_setpoint_poll()
{
	/* check if there is a new setpoint */
	bool updated;
	orb_check(_v_rates_sp_sub, &updated);

	if (updated) {
		orb_copy(ORB_ID(vehicle_rates_setpoint), _v_rates_sp_sub, &_v_rates_sp);
	}
}

void
MulticopterAttitudeControl::arming_status_poll()
{
	/* check if there is a new setpoint */
	bool updated;
	orb_check(_armed_sub, &updated);

	if (updated) {
		orb_copy(ORB_ID(actuator_armed), _armed_sub, &_armed);
	}
}

/*
 * Attitude controller.
 * Input: 'manual_control_setpoint' and 'vehicle_attitude_setpoint' topics (depending on mode)
 * Output: '_rates_sp' vector, '_thrust_sp', 'vehicle_attitude_setpoint' topic (for manual modes)
 */
void
MulticopterAttitudeControl::control_attitude(float dt)
{
	float yaw_sp_move_rate = 0.0f;

	if (_v_control_mode.flag_control_manual_enabled) {
		/* manual input, set or modify attitude setpoint */

		if (_v_control_mode.flag_control_velocity_enabled || _v_control_mode.flag_control_climb_rate_enabled) {
			/* in assisted modes poll 'vehicle_attitude_setpoint' topic and modify it */
			vehicle_attitude_setpoint_poll();
		}

		if (!_v_control_mode.flag_control_climb_rate_enabled) {
			/* pass throttle directly if not in altitude stabilized mode */
			_v_att_sp.thrust = _manual_control_sp.throttle;
		}

		if (!_armed.armed) {
			/* reset yaw setpoint when disarmed */
			_reset_yaw_sp = true;
		}

<<<<<<< HEAD
		/* move yaw setpoint in all modes except follow */
		if (!_v_control_mode.flag_follow_target) {
			if (_v_att_sp.thrust < 0.1f) {
				// TODO
				//if (_status.condition_landed) {
				/* reset yaw setpoint if on ground */
				//	reset_yaw_sp = true;
				//}
			} else {
				/* move yaw setpoint */
				_v_att_sp.yaw_body = _wrap_pi(_v_att_sp.yaw_body + _manual_control_sp.yaw * _params.man_scale_yaw * dt);
				_v_att_sp.R_valid = false;
			}
=======
		/* move yaw setpoint in all modes */
		if (_v_att_sp.thrust < 0.1f) {
			// TODO
			//if (_status.condition_landed) {
			/* reset yaw setpoint if on ground */
			//	reset_yaw_sp = true;
			//}
		} else {
			/* move yaw setpoint */
			_v_att_sp.yaw_body = _wrap_pi(_v_att_sp.yaw_body + _manual_control_sp.yaw * _params.man_yaw_max * dt);
			_v_att_sp.R_valid = false;
			publish_att_sp = true;
		}
>>>>>>> 9f52c445

			/* reset yaw setpint to current position if needed */
			if (_reset_yaw_sp) {
				_reset_yaw_sp = false;
				_v_att_sp.yaw_body = _v_att.yaw;
				_v_att_sp.R_valid = false;
			}
		}

		if (!_v_control_mode.flag_control_velocity_enabled) {
			/* update attitude setpoint if not in position control mode */
			_v_att_sp.roll_body = _manual_control_sp.roll * _params.man_roll_max;
			_v_att_sp.pitch_body = -_manual_control_sp.pitch * _params.man_pitch_max;
			_v_att_sp.R_valid = false;
		}

	} else {
		/* in non-manual mode use 'vehicle_attitude_setpoint' topic */
		vehicle_attitude_setpoint_poll();

		/* reset yaw setpoint after non-manual control mode */
		_reset_yaw_sp = true;
	}

	_thrust_sp = _v_att_sp.thrust;

	/* construct attitude setpoint rotation matrix */
	math::Matrix<3, 3> R_sp;

	if (_v_att_sp.R_valid) {
		/* rotation matrix in _att_sp is valid, use it */
		R_sp.set(&_v_att_sp.R_body[0][0]);

	} else {
		/* rotation matrix in _att_sp is not valid, use euler angles instead */
		R_sp.from_euler(_v_att_sp.roll_body, _v_att_sp.pitch_body, _v_att_sp.yaw_body);

		/* copy rotation matrix back to setpoint struct */
		memcpy(&_v_att_sp.R_body[0][0], &R_sp.data[0][0], sizeof(_v_att_sp.R_body));
		_v_att_sp.R_valid = true;
	}

	math::Vector<3> rates_ff;
	if (_v_control_mode.flag_control_manual_enabled && !_v_control_mode.flag_follow_target) {
		/* feed forward yaw setpoint rate */
		rates_ff.zero();
		rates_ff(2) = yaw_sp_move_rate * _params.yaw_ff;

		/* convert rates from NED frame to body frame */
		rates_ff = R_sp.transposed() * rates_ff;

		/* copy rates to topic for logging */
		_v_att_sp.rollrate_ff = rates_ff(0);
		_v_att_sp.pitchrate_ff = rates_ff(1);
		_v_att_sp.yawrate_ff = rates_ff(2);

		/* publish attitude setpoint topic */
		_v_att_sp.timestamp = hrt_absolute_time();

		if (_att_sp_pub > 0) {
			orb_publish(ORB_ID(vehicle_attitude_setpoint), _att_sp_pub, &_v_att_sp);

		} else {
			_att_sp_pub = orb_advertise(ORB_ID(vehicle_attitude_setpoint), &_v_att_sp);
		}

	} else {
		/* feed forward attitude rates from vehicle_attitude_setpoint topic */
		rates_ff(0) = _v_att_sp.rollrate_ff;
		rates_ff(1) = _v_att_sp.pitchrate_ff;
		rates_ff(2) = _v_att_sp.yawrate_ff;
	}

	/* rotation matrix for current state */
	math::Matrix<3, 3> R;
	R.set(_v_att.R);

	/* all input data is ready, run controller itself */

	/* try to move thrust vector shortest way, because yaw response is slower than roll/pitch */
	math::Vector<3> R_z(R(0, 2), R(1, 2), R(2, 2));
	math::Vector<3> R_sp_z(R_sp(0, 2), R_sp(1, 2), R_sp(2, 2));

	/* axis and sin(angle) of desired rotation */
	math::Vector<3> e_R = R.transposed() * (R_z % R_sp_z);

	/* calculate angle error */
	float e_R_z_sin = e_R.length();
	float e_R_z_cos = R_z * R_sp_z;

	/* calculate weight for yaw control */
	float yaw_w = R_sp(2, 2) * R_sp(2, 2);

	/* calculate rotation matrix after roll/pitch only rotation */
	math::Matrix<3, 3> R_rp;

	if (e_R_z_sin > 0.0f) {
		/* get axis-angle representation */
		float e_R_z_angle = atan2f(e_R_z_sin, e_R_z_cos);
		math::Vector<3> e_R_z_axis = e_R / e_R_z_sin;

		e_R = e_R_z_axis * e_R_z_angle;

		/* cross product matrix for e_R_axis */
		math::Matrix<3, 3> e_R_cp;
		e_R_cp.zero();
		e_R_cp(0, 1) = -e_R_z_axis(2);
		e_R_cp(0, 2) = e_R_z_axis(1);
		e_R_cp(1, 0) = e_R_z_axis(2);
		e_R_cp(1, 2) = -e_R_z_axis(0);
		e_R_cp(2, 0) = -e_R_z_axis(1);
		e_R_cp(2, 1) = e_R_z_axis(0);

		/* rotation matrix for roll/pitch only rotation */
		R_rp = R * (_I + e_R_cp * e_R_z_sin + e_R_cp * e_R_cp * (1.0f - e_R_z_cos));

	} else {
		/* zero roll/pitch rotation */
		R_rp = R;
	}

	/* R_rp and R_sp has the same Z axis, calculate yaw error */
	math::Vector<3> R_sp_x(R_sp(0, 0), R_sp(1, 0), R_sp(2, 0));
	math::Vector<3> R_rp_x(R_rp(0, 0), R_rp(1, 0), R_rp(2, 0));
	e_R(2) = atan2f((R_rp_x % R_sp_x) * R_sp_z, R_rp_x * R_sp_x) * yaw_w;

	if (e_R_z_cos < 0.0f) {
		/* for large thrust vector rotations use another rotation method:
		 * calculate angle and axis for R -> R_sp rotation directly */
		math::Quaternion q;
		q.from_dcm(R.transposed() * R_sp);
		math::Vector<3> e_R_d = q.imag();
		e_R_d.normalize();
		e_R_d *= 2.0f * atan2f(e_R_d.length(), q(0));

		/* use fusion of Z axis based rotation and direct rotation */
		float direct_w = e_R_z_cos * e_R_z_cos * yaw_w;
		e_R = e_R * (1.0f - direct_w) + e_R_d * direct_w;
	}

	/* calculate angular rates setpoint */
	_rates_sp = _params.att_p.emult(e_R);

	/* feed forward attitude rates */
	_rates_sp += rates_ff;
}

/*
 * Attitude rates controller.
 * Input: '_rates_sp' vector, '_thrust_sp'
 * Output: '_att_control' vector
 */
void
MulticopterAttitudeControl::control_attitude_rates(float dt)
{
	/* reset integral if disarmed */
	if (!_armed.armed) {
		_rates_int.zero();
	}

	/* current body angular rates */
	math::Vector<3> rates;
	rates(0) = _v_att.rollspeed;
	rates(1) = _v_att.pitchspeed;
	rates(2) = _v_att.yawspeed;

	/* angular rates error */
	math::Vector<3> rates_err = _rates_sp - rates;
	_att_control = _params.rate_p.emult(rates_err) + _params.rate_d.emult(_rates_prev - rates) / dt + _rates_int;
	_rates_prev = rates;

	/* update integral only if not saturated on low limit */
	if (_thrust_sp > MIN_TAKEOFF_THRUST) {
		for (int i = 0; i < 3; i++) {
			if (fabsf(_att_control(i)) < _thrust_sp) {
				float rate_i = _rates_int(i) + _params.rate_i(i) * rates_err(i) * dt;

				if (isfinite(rate_i) && rate_i > -RATES_I_LIMIT && rate_i < RATES_I_LIMIT &&
				    _att_control(i) > -RATES_I_LIMIT && _att_control(i) < RATES_I_LIMIT) {
					_rates_int(i) = rate_i;
				}
			}
		}
	}
}

void
MulticopterAttitudeControl::task_main_trampoline(int argc, char *argv[])
{
	mc_att_control::g_control->task_main();
}

void
MulticopterAttitudeControl::task_main()
{
	warnx("started");
	fflush(stdout);

	/*
	 * do subscriptions
	 */
	_v_att_sp_sub = orb_subscribe(ORB_ID(vehicle_attitude_setpoint));
	_v_rates_sp_sub = orb_subscribe(ORB_ID(vehicle_rates_setpoint));
	_v_att_sub = orb_subscribe(ORB_ID(vehicle_attitude));
	_v_control_mode_sub = orb_subscribe(ORB_ID(vehicle_control_mode));
	_params_sub = orb_subscribe(ORB_ID(parameter_update));
	_manual_control_sp_sub = orb_subscribe(ORB_ID(manual_control_setpoint));
	_armed_sub = orb_subscribe(ORB_ID(actuator_armed));

	/* initialize parameters cache */
	parameters_update();

	/* wakeup source: vehicle attitude */
	struct pollfd fds[1];

	fds[0].fd = _v_att_sub;
	fds[0].events = POLLIN;

	while (!_task_should_exit) {

		/* wait for up to 100ms for data */
		int pret = poll(&fds[0], (sizeof(fds) / sizeof(fds[0])), 100);

		/* timed out - periodic check for _task_should_exit */
		if (pret == 0)
			continue;

		/* this is undesirable but not much we can do - might want to flag unhappy status */
		if (pret < 0) {
			warn("poll error %d, %d", pret, errno);
			/* sleep a bit before next try */
			usleep(100000);
			continue;
		}

		perf_begin(_loop_perf);

		/* run controller on attitude changes */
		if (fds[0].revents & POLLIN) {
			static uint64_t last_run = 0;
			float dt = (hrt_absolute_time() - last_run) / 1000000.0f;
			last_run = hrt_absolute_time();

			/* guard against too small (< 2ms) and too large (> 20ms) dt's */
			if (dt < 0.002f) {
				dt = 0.002f;

			} else if (dt > 0.02f) {
				dt = 0.02f;
			}

			/* copy attitude topic */
			orb_copy(ORB_ID(vehicle_attitude), _v_att_sub, &_v_att);

			/* check for updates in other topics */
			parameter_update_poll();
			vehicle_control_mode_poll();
			arming_status_poll();
			vehicle_manual_poll();

			if (_v_control_mode.flag_control_attitude_enabled) {
				control_attitude(dt);

				/* publish attitude rates setpoint */
				_v_rates_sp.roll = _rates_sp(0);
				_v_rates_sp.pitch = _rates_sp(1);
				_v_rates_sp.yaw = _rates_sp(2);
				_v_rates_sp.thrust = _thrust_sp;
				_v_rates_sp.timestamp = hrt_absolute_time();

				if (_v_rates_sp_pub > 0) {
					orb_publish(ORB_ID(vehicle_rates_setpoint), _v_rates_sp_pub, &_v_rates_sp);

				} else {
					_v_rates_sp_pub = orb_advertise(ORB_ID(vehicle_rates_setpoint), &_v_rates_sp);
				}

			} else {
				/* attitude controller disabled, poll rates setpoint topic */
				vehicle_rates_setpoint_poll();
				_rates_sp(0) = _v_rates_sp.roll;
				_rates_sp(1) = _v_rates_sp.pitch;
				_rates_sp(2) = _v_rates_sp.yaw;
				_thrust_sp = _v_rates_sp.thrust;
			}

			if (_v_control_mode.flag_control_rates_enabled) {
				control_attitude_rates(dt);

				/* publish actuator controls */
				_actuators.control[0] = (isfinite(_att_control(0))) ? _att_control(0) : 0.0f;
				_actuators.control[1] = (isfinite(_att_control(1))) ? _att_control(1) : 0.0f;
				_actuators.control[2] = (isfinite(_att_control(2))) ? _att_control(2) : 0.0f;
				_actuators.control[3] = (isfinite(_thrust_sp)) ? _thrust_sp : 0.0f;
				_actuators.timestamp = hrt_absolute_time();

				if (_actuators_0_pub > 0) {
					orb_publish(ORB_ID(actuator_controls_0), _actuators_0_pub, &_actuators);

				} else {
					_actuators_0_pub = orb_advertise(ORB_ID(actuator_controls_0), &_actuators);
				}
			}
		}

		perf_end(_loop_perf);
	}

	warnx("exit");

	_control_task = -1;
	_exit(0);
}

int
MulticopterAttitudeControl::start()
{
	ASSERT(_control_task == -1);

	/* start the task */
	_control_task = task_spawn_cmd("mc_att_control",
				       SCHED_DEFAULT,
				       SCHED_PRIORITY_MAX - 5,
				       2048,
				       (main_t)&MulticopterAttitudeControl::task_main_trampoline,
				       nullptr);

	if (_control_task < 0) {
		warn("task start failed");
		return -errno;
	}

	return OK;
}

int mc_att_control_main(int argc, char *argv[])
{
	if (argc < 1)
		errx(1, "usage: mc_att_control {start|stop|status}");

	if (!strcmp(argv[1], "start")) {

		if (mc_att_control::g_control != nullptr)
			errx(1, "already running");

		mc_att_control::g_control = new MulticopterAttitudeControl;

		if (mc_att_control::g_control == nullptr)
			errx(1, "alloc failed");

		if (OK != mc_att_control::g_control->start()) {
			delete mc_att_control::g_control;
			mc_att_control::g_control = nullptr;
			err(1, "start failed");
		}

		exit(0);
	}

	if (!strcmp(argv[1], "stop")) {
		if (mc_att_control::g_control == nullptr)
			errx(1, "not running");

		delete mc_att_control::g_control;
		mc_att_control::g_control = nullptr;
		exit(0);
	}

	if (!strcmp(argv[1], "status")) {
		if (mc_att_control::g_control) {
			errx(0, "running");

		} else {
			errx(1, "not running");
		}
	}

	warnx("unrecognized command");
	return 1;
}<|MERGE_RESOLUTION|>--- conflicted
+++ resolved
@@ -485,7 +485,6 @@
 			_reset_yaw_sp = true;
 		}
 
-<<<<<<< HEAD
 		/* move yaw setpoint in all modes except follow */
 		if (!_v_control_mode.flag_follow_target) {
 			if (_v_att_sp.thrust < 0.1f) {
@@ -496,24 +495,9 @@
 				//}
 			} else {
 				/* move yaw setpoint */
-				_v_att_sp.yaw_body = _wrap_pi(_v_att_sp.yaw_body + _manual_control_sp.yaw * _params.man_scale_yaw * dt);
+				_v_att_sp.yaw_body = _wrap_pi(_v_att_sp.yaw_body + _manual_control_sp.yaw * _params.man_yaw_max * dt);
 				_v_att_sp.R_valid = false;
 			}
-=======
-		/* move yaw setpoint in all modes */
-		if (_v_att_sp.thrust < 0.1f) {
-			// TODO
-			//if (_status.condition_landed) {
-			/* reset yaw setpoint if on ground */
-			//	reset_yaw_sp = true;
-			//}
-		} else {
-			/* move yaw setpoint */
-			_v_att_sp.yaw_body = _wrap_pi(_v_att_sp.yaw_body + _manual_control_sp.yaw * _params.man_yaw_max * dt);
-			_v_att_sp.R_valid = false;
-			publish_att_sp = true;
-		}
->>>>>>> 9f52c445
 
 			/* reset yaw setpint to current position if needed */
 			if (_reset_yaw_sp) {
