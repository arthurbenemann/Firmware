/****************************************************************************
 *
 *   Copyright (c) 2013, 2014 PX4 Development Team. All rights reserved.
 *   Author: @author Lorenz Meier <lm@inf.ethz.ch>
 *           @author Jean Cyr <jean.m.cyr@gmail.com>
 *           @author Julian Oes <joes@student.ethz.ch>
 *           @author Anton Babushkin <anton.babushkin@me.com>
 *
 * Redistribution and use in source and binary forms, with or without
 * modification, are permitted provided that the following conditions
 * are met:
 *
 * 1. Redistributions of source code must retain the above copyright
 *    notice, this list of conditions and the following disclaimer.
 * 2. Redistributions in binary form must reproduce the above copyright
 *    notice, this list of conditions and the following disclaimer in
 *    the documentation and/or other materials provided with the
 *    distribution.
 * 3. Neither the name PX4 nor the names of its contributors may be
 *    used to endorse or promote products derived from this software
 *    without specific prior written permission.
 *
 * THIS SOFTWARE IS PROVIDED BY THE COPYRIGHT HOLDERS AND CONTRIBUTORS
 * "AS IS" AND ANY EXPRESS OR IMPLIED WARRANTIES, INCLUDING, BUT NOT
 * LIMITED TO, THE IMPLIED WARRANTIES OF MERCHANTABILITY AND FITNESS
 * FOR A PARTICULAR PURPOSE ARE DISCLAIMED. IN NO EVENT SHALL THE
 * COPYRIGHT OWNER OR CONTRIBUTORS BE LIABLE FOR ANY DIRECT, INDIRECT,
 * INCIDENTAL, SPECIAL, EXEMPLARY, OR CONSEQUENTIAL DAMAGES (INCLUDING,
 * BUT NOT LIMITED TO, PROCUREMENT OF SUBSTITUTE GOODS OR SERVICES; LOSS
 * OF USE, DATA, OR PROFITS; OR BUSINESS INTERRUPTION) HOWEVER CAUSED
 * AND ON ANY THEORY OF LIABILITY, WHETHER IN CONTRACT, STRICT
 * LIABILITY, OR TORT (INCLUDING NEGLIGENCE OR OTHERWISE) ARISING IN
 * ANY WAY OUT OF THE USE OF THIS SOFTWARE, EVEN IF ADVISED OF THE
 * POSSIBILITY OF SUCH DAMAGE.
 *
 ****************************************************************************/
/**
 * @file navigator_main.c
 * Implementation of the main navigation state machine.
 *
 * Handles missions, geo fencing and failsafe navigation behavior.
 * Published the mission item triplet for the position controller.
 *
 * @author Lorenz Meier <lm@inf.ethz.ch>
 * @author Jean Cyr <jean.m.cyr@gmail.com>
 * @author Julian Oes <joes@student.ethz.ch>
 * @author Anton Babushkin <anton.babushkin@me.com>
 */

#include <nuttx/config.h>
#include <stdio.h>
#include <stdlib.h>
#include <string.h>
#include <unistd.h>
#include <fcntl.h>
#include <errno.h>
#include <math.h>
#include <poll.h>
#include <time.h>
#include <sys/ioctl.h>
#include <drivers/device/device.h>
#include <drivers/drv_hrt.h>
#include <arch/board/board.h>
#include <uORB/uORB.h>
#include <uORB/topics/vehicle_global_position.h>
#include <uORB/topics/target_global_position.h>
#include <uORB/topics/home_position.h>
#include <uORB/topics/position_setpoint_triplet.h>
#include <uORB/topics/mission_result.h>
#include <uORB/topics/vehicle_status.h>
#include <uORB/topics/vehicle_control_mode.h>
#include <uORB/topics/parameter_update.h>
#include <uORB/topics/mission.h>
#include <uORB/topics/fence.h>
#include <uORB/topics/navigation_capabilities.h>
#include <systemlib/param/param.h>
#include <systemlib/err.h>
#include <systemlib/state_table.h>
#include <systemlib/perf_counter.h>
#include <systemlib/systemlib.h>
#include <geo/geo.h>
#include <mathlib/mathlib.h>
#include <dataman/dataman.h>
#include <mavlink/mavlink_log.h>
#include <sys/types.h>
#include <sys/stat.h>

#include "navigator_state.h"
#include "navigator_mission.h"
#include "mission_feasibility_checker.h"
#include "geofence.h"


/* oddly, ERROR is not defined for c++ */
#ifdef ERROR
# undef ERROR
#endif
static const int ERROR = -1;

/**
 * navigator app start / stop handling function
 *
 * @ingroup apps
 */
extern "C" __EXPORT int navigator_main(int argc, char *argv[]);

class Navigator : public StateTable
{
public:
	/**
	 * Constructor
	 */
	Navigator();

	/**
	 * Destructor, also kills the navigators task.
	 */
	~Navigator();

	/**
	* Start the navigator task.
	 *
	 * @return		OK on success.
	 */
	int		start();

	/**
	 * Display the navigator status.
	 */
	void		status();

	/**
	 * Add point to geofence
	 */
	void add_fence_point(int argc, char *argv[]);

	/**
	 * Load fence from file
	 */
	void load_fence_from_file(const char *filename);

private:

	bool		_task_should_exit;		/**< if true, sensor task should exit */
	int		_navigator_task;		/**< task handle for sensor task */

	int		_mavlink_fd;

	int		_global_pos_sub;		/**< global position subscription */
	int		_target_pos_sub;		/**< target position subscription */
	int		_home_pos_sub;			/**< home position subscription */
	int		_vstatus_sub;			/**< vehicle status subscription */
	int		_params_sub;			/**< notification of parameter updates */
	int		_offboard_mission_sub;		/**< notification of offboard mission updates */
	int 		_onboard_mission_sub;		/**< notification of onboard mission updates */
	int		_capabilities_sub;		/**< notification of vehicle capabilities updates */
	int		_control_mode_sub;		/**< vehicle control mode subscription */

	orb_advert_t	_pos_sp_triplet_pub;			/**< publish position setpoint triplet */
	orb_advert_t	_mission_result_pub;		/**< publish mission result topic */

	struct vehicle_status_s				_vstatus;		/**< vehicle status */
	struct vehicle_control_mode_s		_control_mode;		/**< vehicle control mode */
	struct vehicle_global_position_s		_global_pos;		/**< global vehicle position */
	struct target_global_position_s		_target_pos;		/**< target global position */
	struct home_position_s				_home_pos;		/**< home position for RTL */
	struct position_setpoint_triplet_s			_pos_sp_triplet;	/**< triplet of position setpoints */
	struct mission_result_s				_mission_result;	/**< mission result for commander/mavlink */
	struct mission_item_s				_mission_item;	/**< current mission item */
	bool		_mission_item_valid;	/**< current mission item valid */

	struct mission_item_s				_roi_item;	/**< ROI mission item */
	bool								_roi_item_valid;

	double	_target_lat;		/**< prediction for target latitude */
	double	_target_lon;		/**< prediction for target longitude */
	float	_target_alt;		/**< prediction for target altitude */

	struct follow_offset_s {
		bool valid;
		double lat;		/**< latitude of target */
		double lon;		/**< longitude of target */
		float alt;		/**< altitude of target */
		math::Vector<3> offset;		/**< offset from target */
	};

	struct follow_offset_s	_follow_offset_prev;		/**< offset from target for previous "follow" waypoint */
	struct follow_offset_s	_follow_offset_next;		/**< offset from target for next "follow" waypoint */

	perf_counter_t	_loop_perf;			/**< loop performance counter */

	Geofence					_geofence;
	bool						_geofence_violation_warning_sent;

	bool						_fence_valid;		/**< flag if fence is valid */
	bool						_inside_fence;		/**< vehicle is inside fence */

	struct navigation_capabilities_s		_nav_caps;

	class 		Mission				_mission;

	bool		_global_pos_valid;				/**< track changes of global_position.global_valid flag */
	bool		_reset_loiter_pos;				/**< if true then loiter position should be set to current position */
	bool		_waypoint_position_reached;
	bool		_waypoint_yaw_reached;
	uint64_t	_time_first_inside_orbit;
	bool		_need_takeoff;		/**< if need to perform vertical takeoff before going to waypoint (only for MISSION mode and VTOL vehicles) */
	bool		_do_takeoff;		/**< vertical takeoff state, current mission item is generated by navigator (only for MISSION mode and VTOL vehicles) */

	MissionFeasibilityChecker missionFeasiblityChecker;

	uint64_t	_set_nav_state_timestamp;		/**< timestamp of last handled navigation state request */

	bool		_pos_sp_triplet_updated;

	char *nav_states_str[NAV_STATE_MAX];

	struct {
		float min_altitude;
		float acceptance_radius;
		float loiter_radius;
		int onboard_mission_enabled;
		float takeoff_alt;
		float land_alt;
		float rtl_alt;
		float rtl_land_delay;
	}		_parameters;			/**< local copies of parameters */

	struct {
		param_t min_altitude;
		param_t acceptance_radius;
		param_t loiter_radius;
		param_t onboard_mission_enabled;
		param_t takeoff_alt;
		param_t land_alt;
		param_t rtl_alt;
		param_t rtl_land_delay;
	}		_parameter_handles;		/**< handles for parameters */

	enum Event {
		EVENT_NONE_REQUESTED,
		EVENT_READY_REQUESTED,
		EVENT_LOITER_REQUESTED,
		EVENT_MISSION_REQUESTED,
		EVENT_RTL_REQUESTED,
		EVENT_LAND_REQUESTED,
		EVENT_MISSION_CHANGED,
		EVENT_HOME_POSITION_CHANGED,
		MAX_EVENT
	};

	/**
	 * State machine transition table
	 */
	static StateTable::Tran const myTable[NAV_STATE_MAX][MAX_EVENT];

	enum RTLState {
		RTL_STATE_NONE = 0,
		RTL_STATE_CLIMB,
		RTL_STATE_RETURN,
		RTL_STATE_DESCEND
	};

	enum RTLState _rtl_state;

	/**
	 * Update our local parameter cache.
	 */
	void		parameters_update();

	/**
	 * Retrieve global position
	 */
	void		global_position_update();

	/**
	 * Retrieve target position
	 */
	void		target_position_update();

	/**
	 * Retrieve home position
	 */
	void		home_position_update();

	/**
	 * Retreive navigation capabilities
	 */
	void		navigation_capabilities_update();

	/**
	 * Retrieve offboard mission.
	 */
	void		offboard_mission_update(bool isrotaryWing);

	/**
	 * Retrieve onboard mission.
	 */
	void		onboard_mission_update();

	/**
	 * Retrieve vehicle status
	 */
	void		vehicle_status_update();

	/**
	 * Retrieve vehicle control mode
	 */
	void		vehicle_control_mode_update();

	/**
	 * Shim for calling task_main from task_create.
	 */
	static void	task_main_trampoline(int argc, char *argv[]);

	/**
	 * Main sensor collection task.
	 */
	void		task_main() __attribute__((noreturn));

	void		publish_safepoints(unsigned points);

	/**
	 * Functions that are triggered when a new state is entered.
	 */
	void		start_none();
	void		start_ready();
	void		start_loiter();
	void		start_mission();
	void		start_rtl();
	void		start_land();
	void		start_land_home();

	/**
	 * Fork for state transitions
	 */
	void		request_loiter_or_ready();
	void		request_mission_if_available();

	/**
	 * Guards offboard mission
	 */
	bool		offboard_mission_available(unsigned relative_index);

	/**
	 * Guards onboard mission
	 */
	bool		onboard_mission_available(unsigned relative_index);

	/**
	 * Reset all "reached" flags.
	 */
	void		reset_reached();

	/**
	 * Check if current mission item has been reached.
	 */
	bool		check_mission_item_reached();

	/**
	 * Perform actions when current mission item reached.
	 */
	void		on_mission_item_reached();

	/**
	 * Move to next waypoint
	 */
	void		set_mission_item();

	/**
	 * Switch to next RTL state
	 */
	void		set_rtl_item();

	/**
	 * Set position setpoint for mission item
	 */
	void		position_setpoint_from_mission_item(position_setpoint_s *sp, mission_item_s *item);

	/**
	 * Helper function to get a takeoff item
	 */
	void		get_takeoff_setpoint(position_setpoint_s *pos_sp);

	/**
	 * Publish a new mission item triplet for position controller
	 */
	void		publish_position_setpoint_triplet();
};

namespace navigator
{

/* oddly, ERROR is not defined for c++ */
#ifdef ERROR
# undef ERROR
#endif
static const int ERROR = -1;

Navigator	*g_navigator;
}

Navigator::Navigator() :

/* state machine transition table */
	StateTable(&myTable[0][0], NAV_STATE_MAX, MAX_EVENT),

	_task_should_exit(false),
	_navigator_task(-1),
	_mavlink_fd(-1),

/* subscriptions */
	_global_pos_sub(-1),
	_target_pos_sub(-1),
	_home_pos_sub(-1),
	_vstatus_sub(-1),
	_control_mode_sub(-1),
	_params_sub(-1),
	_offboard_mission_sub(-1),
	_onboard_mission_sub(-1),
	_capabilities_sub(-1),

/* publications */
	_pos_sp_triplet_pub(-1),
	_mission_result_pub(-1),

/* performance counters */
	_loop_perf(perf_alloc(PC_ELAPSED, "navigator")),

/* states */
	_rtl_state(RTL_STATE_NONE),
	_fence_valid(false),
	_inside_fence(true),
	_mission(),
	_global_pos_valid(false),
	_reset_loiter_pos(true),
	_waypoint_position_reached(false),
	_waypoint_yaw_reached(false),
	_time_first_inside_orbit(0),
	_set_nav_state_timestamp(0),
	_mission_item_valid(false),
	_need_takeoff(true),
	_do_takeoff(false),
	_pos_sp_triplet_updated(false),
	_geofence_violation_warning_sent(false),
	_roi_item_valid(false),
	_target_lat(0.0),
	_target_lon(0.0),
	_target_alt(0.0f)
{
	_parameter_handles.min_altitude = param_find("NAV_MIN_ALT");
	_parameter_handles.acceptance_radius = param_find("NAV_ACCEPT_RAD");
	_parameter_handles.loiter_radius = param_find("NAV_LOITER_RAD");
	_parameter_handles.onboard_mission_enabled = param_find("NAV_ONB_MIS_EN");
	_parameter_handles.takeoff_alt = param_find("NAV_TAKEOFF_ALT");
	_parameter_handles.land_alt = param_find("NAV_LAND_ALT");
	_parameter_handles.rtl_alt = param_find("NAV_RTL_ALT");
	_parameter_handles.rtl_land_delay = param_find("NAV_RTL_LAND_T");

	memset(&_pos_sp_triplet, 0, sizeof(struct position_setpoint_triplet_s));
	memset(&_mission_result, 0, sizeof(struct mission_result_s));
	memset(&_mission_item, 0, sizeof(struct mission_item_s));
	memset(&_roi_item, 0, sizeof(_roi_item));
	memset(&_follow_offset_prev, 0, sizeof(_follow_offset_prev));
	memset(&_follow_offset_next, 0, sizeof(_follow_offset_next));
	memset(&_target_pos, 0, sizeof(_target_pos));

	memset(&nav_states_str, 0, sizeof(nav_states_str));
	nav_states_str[0] = "NONE";
	nav_states_str[1] = "READY";
	nav_states_str[2] = "LOITER";
	nav_states_str[3] = "MISSION";
	nav_states_str[4] = "RTL";
	nav_states_str[5] = "LAND";

	/* Initialize state machine */
	myState = NAV_STATE_NONE;
	start_none();
}

Navigator::~Navigator()
{
	if (_navigator_task != -1) {

		/* task wakes up every 100ms or so at the longest */
		_task_should_exit = true;

		/* wait for a second for the task to quit at our request */
		unsigned i = 0;

		do {
			/* wait 20ms */
			usleep(20000);

			/* if we have given up, kill it */
			if (++i > 50) {
				task_delete(_navigator_task);
				break;
			}
		} while (_navigator_task != -1);
	}

	navigator::g_navigator = nullptr;
}

void
Navigator::parameters_update()
{
	/* read from param to clear updated flag */
	struct parameter_update_s update;
	orb_copy(ORB_ID(parameter_update), _params_sub, &update);

	param_get(_parameter_handles.min_altitude, &(_parameters.min_altitude));
	param_get(_parameter_handles.acceptance_radius, &(_parameters.acceptance_radius));
	param_get(_parameter_handles.loiter_radius, &(_parameters.loiter_radius));
	param_get(_parameter_handles.onboard_mission_enabled, &(_parameters.onboard_mission_enabled));
	param_get(_parameter_handles.takeoff_alt, &(_parameters.takeoff_alt));
	param_get(_parameter_handles.land_alt, &(_parameters.land_alt));
	param_get(_parameter_handles.rtl_alt, &(_parameters.rtl_alt));
	param_get(_parameter_handles.rtl_land_delay, &(_parameters.rtl_land_delay));

	_mission.set_onboard_mission_allowed((bool)_parameter_handles.onboard_mission_enabled);

	_geofence.updateParams();
}

void
Navigator::global_position_update()
{
	orb_copy(ORB_ID(vehicle_global_position), _global_pos_sub, &_global_pos);
}

void
Navigator::target_position_update()
{
	orb_copy(ORB_ID(target_global_position), _target_pos_sub, &_target_pos);
}

void
Navigator::home_position_update()
{
	orb_copy(ORB_ID(home_position), _home_pos_sub, &_home_pos);
}

void
Navigator::navigation_capabilities_update()
{
	orb_copy(ORB_ID(navigation_capabilities), _capabilities_sub, &_nav_caps);
}


void
Navigator::offboard_mission_update(bool isrotaryWing)
{
	struct mission_s offboard_mission;

	if (orb_copy(ORB_ID(mission), _offboard_mission_sub, &offboard_mission) == OK) {

		/* Check mission feasibility, for now do not handle the return value,
		 * however warnings are issued to the gcs via mavlink from inside the MissionFeasiblityChecker */
		dm_item_t dm_current;

		if (offboard_mission.dataman_id == 0) {
			dm_current = DM_KEY_WAYPOINTS_OFFBOARD_0;

		} else {
			dm_current = DM_KEY_WAYPOINTS_OFFBOARD_1;
		}

		missionFeasiblityChecker.checkMissionFeasible(isrotaryWing, dm_current, (size_t)offboard_mission.count, _geofence);

		_mission.set_offboard_dataman_id(offboard_mission.dataman_id);
		_mission.set_current_offboard_mission_index(offboard_mission.current_index);
		_mission.set_offboard_mission_count(offboard_mission.count);

	} else {
		_mission.set_current_offboard_mission_index(0);
		_mission.set_offboard_mission_count(0);
	}
}

void
Navigator::onboard_mission_update()
{
	struct mission_s onboard_mission;

	if (orb_copy(ORB_ID(mission), _onboard_mission_sub, &onboard_mission) == OK) {

		_mission.set_current_onboard_mission_index(onboard_mission.current_index);
		_mission.set_onboard_mission_count(onboard_mission.count);

	} else {
		_mission.set_current_onboard_mission_index(0);
		_mission.set_onboard_mission_count(0);
	}
}

void
Navigator::vehicle_status_update()
{
	if (orb_copy(ORB_ID(vehicle_status), _vstatus_sub, &_vstatus) != OK) {
		/* in case the commander is not be running */
		_vstatus.arming_state = ARMING_STATE_STANDBY;
	}
}

void
Navigator::vehicle_control_mode_update()
{
	if (orb_copy(ORB_ID(vehicle_control_mode), _control_mode_sub, &_control_mode) != OK) {
		/* in case the commander is not be running */
		_control_mode.flag_control_auto_enabled = false;
		_control_mode.flag_armed = false;
	}
}

void
Navigator::task_main_trampoline(int argc, char *argv[])
{
	navigator::g_navigator->task_main();
}

void
Navigator::task_main()
{
	/* inform about start */
	warnx("Initializing..");
	fflush(stdout);

	_mavlink_fd = open(MAVLINK_LOG_DEVICE, 0);

	mavlink_log_info(_mavlink_fd, "[navigator] started");

	/* Try to load the geofence:
	 * if /fs/microsd/etc/geofence.txt load from this file
	 * else clear geofence data in datamanager
	 */
	struct stat buffer;

	if (stat(GEOFENCE_FILENAME, &buffer) == 0) {
		warnx("Try to load geofence.txt");
		_geofence.loadFromFile(GEOFENCE_FILENAME);

	} else {
		if (_geofence.clearDm() > 0)
			warnx("Geofence cleared");
		else
			warnx("Could not clear geofence");
	}

	/*
	 * do subscriptions
	 */
	_global_pos_sub = orb_subscribe(ORB_ID(vehicle_global_position));
	_target_pos_sub = orb_subscribe(ORB_ID(target_global_position));
	_offboard_mission_sub = orb_subscribe(ORB_ID(mission));
	_onboard_mission_sub = orb_subscribe(ORB_ID(onboard_mission));
	_capabilities_sub = orb_subscribe(ORB_ID(navigation_capabilities));
	_vstatus_sub = orb_subscribe(ORB_ID(vehicle_status));
	_control_mode_sub = orb_subscribe(ORB_ID(vehicle_control_mode));
	_params_sub = orb_subscribe(ORB_ID(parameter_update));
	_home_pos_sub = orb_subscribe(ORB_ID(home_position));

	/* copy all topics first time */
	vehicle_status_update();
	vehicle_control_mode_update();
	parameters_update();
	global_position_update();
	home_position_update();
	navigation_capabilities_update();
	offboard_mission_update(_vstatus.is_rotary_wing);
	onboard_mission_update();

	unsigned prevState = NAV_STATE_NONE;
	hrt_abstime mavlink_open_time = 0;
	const hrt_abstime mavlink_open_interval = 500000;

	/* wakeup source(s) */
	struct pollfd fds[9];

	/* Setup of loop */
	fds[0].fd = _params_sub;
	fds[0].events = POLLIN;
	fds[1].fd = _global_pos_sub;
	fds[1].events = POLLIN;
	fds[2].fd = _home_pos_sub;
	fds[2].events = POLLIN;
	fds[3].fd = _capabilities_sub;
	fds[3].events = POLLIN;
	fds[4].fd = _offboard_mission_sub;
	fds[4].events = POLLIN;
	fds[5].fd = _onboard_mission_sub;
	fds[5].events = POLLIN;
	fds[6].fd = _vstatus_sub;
	fds[6].events = POLLIN;
	fds[7].fd = _control_mode_sub;
	fds[7].events = POLLIN;
	fds[8].fd = _target_pos_sub;
	fds[8].events = POLLIN;

	while (!_task_should_exit) {

		/* wait for up to 100ms for data */
		int pret = poll(&fds[0], (sizeof(fds) / sizeof(fds[0])), 100);

		/* timed out - periodic check for _task_should_exit, etc. */
		if (pret == 0) {
			continue;
		}

		/* this is undesirable but not much we can do - might want to flag unhappy status */
		if (pret < 0) {
			warn("poll error %d, %d", pret, errno);
			continue;
		}

		perf_begin(_loop_perf);

		if (_mavlink_fd < 0 && hrt_absolute_time() > mavlink_open_time) {
			/* try to reopen the mavlink log device with specified interval */
			mavlink_open_time = hrt_abstime() + mavlink_open_interval;
			_mavlink_fd = open(MAVLINK_LOG_DEVICE, 0);
		}

		/* vehicle control mode updated */
		if (fds[7].revents & POLLIN) {
			vehicle_control_mode_update();
		}

		/* vehicle status updated */
		if (fds[6].revents & POLLIN) {
			vehicle_status_update();

			/* evaluate state machine from commander and set the navigator mode accordingly */
			if (_control_mode.flag_armed && _control_mode.flag_control_auto_enabled) {
				bool stick_mode = false;

				if (!_vstatus.rc_signal_lost) {
					/* RC signal available, use control switches to set mode */
					/* RETURN switch, overrides MISSION switch */
					if (_vstatus.return_switch == RETURN_SWITCH_RETURN) {
						/* switch to RTL if not already landed after RTL and home position set */
						if (!(_rtl_state == RTL_STATE_DESCEND &&
						      (myState == NAV_STATE_LAND || myState == NAV_STATE_LOITER)) &&
						    _vstatus.condition_home_position_valid) {
							dispatch(EVENT_RTL_REQUESTED);
						}

						stick_mode = true;

					} else {
						/* MISSION switch */
						if (_vstatus.mission_switch == MISSION_SWITCH_LOITER) {
							request_loiter_or_ready();
							stick_mode = true;

						} else if (_vstatus.mission_switch == MISSION_SWITCH_MISSION) {
							request_mission_if_available();
							stick_mode = true;
						}

						if (!stick_mode && _vstatus.return_switch == RETURN_SWITCH_NORMAL && myState == NAV_STATE_RTL) {
							/* RETURN switch is in normal mode, no MISSION switch mapped, interrupt if in RTL state */
							request_mission_if_available();
							stick_mode = true;
						}
					}
				}

				if (!stick_mode) {
					if (_vstatus.set_nav_state_timestamp != _set_nav_state_timestamp) {
						/* commander requested new navigation mode, try to set it */
						_set_nav_state_timestamp = _vstatus.set_nav_state_timestamp;

						switch (_vstatus.set_nav_state) {
						case NAV_STATE_NONE:
							/* nothing to do */
							break;

						case NAV_STATE_LOITER:
							request_loiter_or_ready();
							break;

						case NAV_STATE_MISSION:
							request_mission_if_available();
							break;

						case NAV_STATE_RTL:
							if (!(_rtl_state == RTL_STATE_DESCEND &&
							      (myState == NAV_STATE_LAND || myState == NAV_STATE_LOITER)) &&
							    _vstatus.condition_home_position_valid) {
								dispatch(EVENT_RTL_REQUESTED);
							}

							break;

						case NAV_STATE_LAND:
							dispatch(EVENT_LAND_REQUESTED);

							break;

						default:
							warnx("ERROR: Requested navigation state not supported");
							break;
						}

					} else {
						/* on first switch to AUTO try mission by default, if none is available fallback to loiter */
						if (myState == NAV_STATE_NONE) {
							request_mission_if_available();
						}
					}
				}

			} else {
				/* navigator shouldn't act */
				dispatch(EVENT_NONE_REQUESTED);
			}
		}

		/* parameters updated */
		if (fds[0].revents & POLLIN) {
			parameters_update();
			/* note that these new parameters won't be in effect until a mission triplet is published again */
		}

		/* navigation capabilities updated */
		if (fds[3].revents & POLLIN) {
			navigation_capabilities_update();
		}

		/* offboard mission updated */
		if (fds[4].revents & POLLIN) {
			offboard_mission_update(_vstatus.is_rotary_wing);
			// XXX check if mission really changed

			/* reset ROI item on mission changes */
			 _roi_item_valid = false;

			/* reset offsets on mission changes */
			_follow_offset_prev.valid = false;
			_follow_offset_next.valid = false;

			dispatch(EVENT_MISSION_CHANGED);
		}

		/* onboard mission updated */
		if (fds[5].revents & POLLIN) {
			onboard_mission_update();
			// XXX check if mission really changed

			/* reset ROI item on mission changes */
			 _roi_item_valid = false;

			 /* reset offsets on mission changes */
			_follow_offset_prev.valid = false;
			_follow_offset_next.valid = false;

			dispatch(EVENT_MISSION_CHANGED);
		}

		/* home position updated */
		if (fds[2].revents & POLLIN) {
			home_position_update();
			// XXX check if home position really changed
			dispatch(EVENT_HOME_POSITION_CHANGED);
		}

		/* target position updated */
		if (fds[8].revents & POLLIN) {
			target_position_update();
		}

		/* global position updated */
		if (fds[1].revents & POLLIN) {
			global_position_update();
		}

		/* predict target position */
		if (_vstatus.condition_target_position_valid) {
			/* time interval between target and vehicle position estimates */
			float target_dt = math::constrain((_global_pos.time_gps_usec - _target_pos.time_gps_usec) / 1000000.0f, 0.0f, 1.0f);

			/* position change prediction */
			math::Vector<3> dpos(_target_pos.vel_n, _target_pos.vel_e, _target_pos.vel_d);
			dpos *= target_dt;

			/* predict current target position */
			add_vector_to_global_position(_target_pos.lat, _target_pos.lon, dpos(0), dpos(1), &_target_lat, &_target_lon);
			_target_alt = _target_pos.alt - dpos(2);
		}

		/* publish position setpoint triplet on each position update if navigator active */
		if (_control_mode.flag_armed && _control_mode.flag_control_auto_enabled) {
			_pos_sp_triplet_updated = true;

			if (myState == NAV_STATE_LAND && _global_pos.global_valid && !_global_pos_valid) {
				/* got global position when landing, update setpoint */
				start_land();
			}

			_global_pos_valid = _global_pos.global_valid;

			/* check if waypoint has been reached in MISSION, RTL and LAND modes */
			if (myState == NAV_STATE_MISSION || myState == NAV_STATE_RTL || myState == NAV_STATE_LAND) {
				if (check_mission_item_reached()) {
					on_mission_item_reached();
				}
			}
		}

		/* Check geofence violation */
		if (!_geofence.inside(&_global_pos)) {
			//xxx: publish geofence violation here (or change local flag depending on which app handles the flight termination)

			/* Issue a warning about the geofence violation once */
			if (!_geofence_violation_warning_sent) {
				mavlink_log_critical(_mavlink_fd, "#audio: Geofence violation");
				_geofence_violation_warning_sent = true;
			}

		} else {
			/* Reset the _geofence_violation_warning_sent field */
			_geofence_violation_warning_sent = false;
		}

		/* publish position setpoint triplet if updated */
		if (_pos_sp_triplet_updated) {
			_pos_sp_triplet_updated = false;
			publish_position_setpoint_triplet();
		}

		/* notify user about state changes */
		if (myState != prevState) {
			mavlink_log_info(_mavlink_fd, "#audio: navigation state: %s", nav_states_str[myState]);
			prevState = myState;
		}

		perf_end(_loop_perf);
	}

	warnx("exiting.");

	_navigator_task = -1;
	_exit(0);
}

int
Navigator::start()
{
	ASSERT(_navigator_task == -1);

	/* start the task */
	_navigator_task = task_spawn_cmd("navigator",
					 SCHED_DEFAULT,
					 SCHED_PRIORITY_MAX - 5,
					 2048,
					 (main_t)&Navigator::task_main_trampoline,
					 nullptr);

	if (_navigator_task < 0) {
		warn("task start failed");
		return -errno;
	}

	return OK;
}

void
Navigator::status()
{
	warnx("Global position is %svalid", _global_pos.global_valid ? "" : "in");

	if (_global_pos.global_valid) {
		warnx("Longitude %5.5f degrees, latitude %5.5f degrees", _global_pos.lon, _global_pos.lat);
		warnx("Altitude %5.5f meters, altitude above home %5.5f meters",
		      (double)_global_pos.alt, (double)(_global_pos.alt - _home_pos.alt));
		warnx("Ground velocity in m/s, N %5.5f, E %5.5f, D %5.5f",
		      (double)_global_pos.vel_n, (double)_global_pos.vel_e, (double)_global_pos.vel_d);
		warnx("Compass heading in degrees %5.5f", (double)(_global_pos.yaw * M_RAD_TO_DEG_F));
	}

	if (_fence_valid) {
		warnx("Geofence is valid");
//		warnx("Vertex longitude latitude");
//		for (unsigned i = 0; i < _fence.count; i++)
//		warnx("%6u %9.5f %8.5f", i, (double)_fence.vertices[i].lon, (double)_fence.vertices[i].lat);

	} else {
		warnx("Geofence not set");
	}

	switch (myState) {
	case NAV_STATE_NONE:
		warnx("State: None");
		break;

	case NAV_STATE_LOITER:
		warnx("State: Loiter");
		break;

	case NAV_STATE_MISSION:
		warnx("State: Mission");
		break;

	case NAV_STATE_RTL:
		warnx("State: RTL");
		break;

	default:
		warnx("State: Unknown");
		break;
	}
}

StateTable::Tran const Navigator::myTable[NAV_STATE_MAX][MAX_EVENT] = {
	{
		/* NAV_STATE_NONE */
		/* EVENT_NONE_REQUESTED */		{NO_ACTION, NAV_STATE_NONE},
		/* EVENT_READY_REQUESTED */		{ACTION(&Navigator::start_ready), NAV_STATE_READY},
		/* EVENT_LOITER_REQUESTED */		{ACTION(&Navigator::start_loiter), NAV_STATE_LOITER},
		/* EVENT_MISSION_REQUESTED */		{ACTION(&Navigator::start_mission), NAV_STATE_MISSION},
		/* EVENT_RTL_REQUESTED */		{ACTION(&Navigator::start_rtl), NAV_STATE_RTL},
		/* EVENT_LAND_REQUESTED */		{ACTION(&Navigator::start_land), NAV_STATE_LAND},
		/* EVENT_MISSION_CHANGED */		{NO_ACTION, NAV_STATE_NONE},
		/* EVENT_HOME_POSITION_CHANGED */	{NO_ACTION, NAV_STATE_NONE},
	},
	{
		/* NAV_STATE_READY */
		/* EVENT_NONE_REQUESTED */		{ACTION(&Navigator::start_none), NAV_STATE_NONE},
		/* EVENT_READY_REQUESTED */		{NO_ACTION, NAV_STATE_READY},
		/* EVENT_LOITER_REQUESTED */		{NO_ACTION, NAV_STATE_READY},
		/* EVENT_MISSION_REQUESTED */		{ACTION(&Navigator::start_mission), NAV_STATE_MISSION},
		/* EVENT_RTL_REQUESTED */		{NO_ACTION, NAV_STATE_READY},
		/* EVENT_LAND_REQUESTED */		{NO_ACTION, NAV_STATE_READY},
		/* EVENT_MISSION_CHANGED */		{NO_ACTION, NAV_STATE_READY},
		/* EVENT_HOME_POSITION_CHANGED */	{NO_ACTION, NAV_STATE_READY},
	},
	{
		/* NAV_STATE_LOITER */
		/* EVENT_NONE_REQUESTED */		{ACTION(&Navigator::start_none), NAV_STATE_NONE},
		/* EVENT_READY_REQUESTED */		{NO_ACTION, NAV_STATE_LOITER},
		/* EVENT_LOITER_REQUESTED */		{NO_ACTION, NAV_STATE_LOITER},
		/* EVENT_MISSION_REQUESTED */		{ACTION(&Navigator::start_mission), NAV_STATE_MISSION},
		/* EVENT_RTL_REQUESTED */		{ACTION(&Navigator::start_rtl), NAV_STATE_RTL},
		/* EVENT_LAND_REQUESTED */		{ACTION(&Navigator::start_land), NAV_STATE_LAND},
		/* EVENT_MISSION_CHANGED */		{NO_ACTION, NAV_STATE_LOITER},
		/* EVENT_HOME_POSITION_CHANGED */	{NO_ACTION, NAV_STATE_LOITER},
	},
	{
		/* NAV_STATE_MISSION */
		/* EVENT_NONE_REQUESTED */		{ACTION(&Navigator::start_none), NAV_STATE_NONE},
		/* EVENT_READY_REQUESTED */		{ACTION(&Navigator::start_ready), NAV_STATE_READY},
		/* EVENT_LOITER_REQUESTED */		{ACTION(&Navigator::start_loiter), NAV_STATE_LOITER},
		/* EVENT_MISSION_REQUESTED */		{NO_ACTION, NAV_STATE_MISSION},
		/* EVENT_RTL_REQUESTED */		{ACTION(&Navigator::start_rtl), NAV_STATE_RTL},
		/* EVENT_LAND_REQUESTED */		{ACTION(&Navigator::start_land), NAV_STATE_LAND},
		/* EVENT_MISSION_CHANGED */		{ACTION(&Navigator::start_mission), NAV_STATE_MISSION},
		/* EVENT_HOME_POSITION_CHANGED */	{NO_ACTION, NAV_STATE_MISSION},
	},
	{
		/* NAV_STATE_RTL */
		/* EVENT_NONE_REQUESTED */		{ACTION(&Navigator::start_none), NAV_STATE_NONE},
		/* EVENT_READY_REQUESTED */		{ACTION(&Navigator::start_ready), NAV_STATE_READY},
		/* EVENT_LOITER_REQUESTED */		{ACTION(&Navigator::start_loiter), NAV_STATE_LOITER},
		/* EVENT_MISSION_REQUESTED */		{ACTION(&Navigator::start_mission), NAV_STATE_MISSION},
		/* EVENT_RTL_REQUESTED */		{NO_ACTION, NAV_STATE_RTL},
		/* EVENT_LAND_REQUESTED */		{ACTION(&Navigator::start_land_home), NAV_STATE_LAND},
		/* EVENT_MISSION_CHANGED */		{NO_ACTION, NAV_STATE_RTL},
		/* EVENT_HOME_POSITION_CHANGED */	{ACTION(&Navigator::start_rtl), NAV_STATE_RTL},	// TODO need to reset rtl_state
	},
	{
		/* NAV_STATE_LAND */
		/* EVENT_NONE_REQUESTED */		{ACTION(&Navigator::start_none), NAV_STATE_NONE},
		/* EVENT_READY_REQUESTED */		{ACTION(&Navigator::start_ready), NAV_STATE_READY},
		/* EVENT_LOITER_REQUESTED */		{ACTION(&Navigator::start_loiter), NAV_STATE_LOITER},
		/* EVENT_MISSION_REQUESTED */		{ACTION(&Navigator::start_mission), NAV_STATE_MISSION},
		/* EVENT_RTL_REQUESTED */		{ACTION(&Navigator::start_rtl), NAV_STATE_RTL},
		/* EVENT_LAND_REQUESTED */		{NO_ACTION, NAV_STATE_LAND},
		/* EVENT_MISSION_CHANGED */		{NO_ACTION, NAV_STATE_LAND},
		/* EVENT_HOME_POSITION_CHANGED */	{NO_ACTION, NAV_STATE_LAND},
	},
};

void
Navigator::start_none()
{
	reset_reached();

	_pos_sp_triplet.previous.valid = false;
	_pos_sp_triplet.current.valid = false;
	_pos_sp_triplet.next.valid = false;
	_mission_item_valid = false;

	_reset_loiter_pos = true;
	_do_takeoff = false;
	_rtl_state = RTL_STATE_NONE;

	_pos_sp_triplet_updated = true;
}

void
Navigator::start_ready()
{
	reset_reached();

	_pos_sp_triplet.previous.valid = false;
	_pos_sp_triplet.current.valid = true;
	_pos_sp_triplet.next.valid = false;

	_pos_sp_triplet.current.type = SETPOINT_TYPE_IDLE;

	_mission_item_valid = false;

	_reset_loiter_pos = true;
	_do_takeoff = false;

	if (_rtl_state != RTL_STATE_DESCEND) {
		/* reset RTL state if landed not at home */
		_rtl_state = RTL_STATE_NONE;
	}

	_pos_sp_triplet_updated = true;
}

void
Navigator::start_loiter()
{
	reset_reached();

	_do_takeoff = false;

	/* set loiter position if needed */
	if (_reset_loiter_pos || !_pos_sp_triplet.current.valid) {
		_reset_loiter_pos = false;

		_pos_sp_triplet.current.lat = _global_pos.lat;
		_pos_sp_triplet.current.lon = _global_pos.lon;
		_pos_sp_triplet.current.yaw = NAN;	// NAN means to use current yaw

		float min_alt_amsl = _parameters.min_altitude + _home_pos.alt;

		/* use current altitude if above min altitude set by parameter */
		if (_global_pos.alt < min_alt_amsl && !_vstatus.is_rotary_wing) {
			_pos_sp_triplet.current.alt = min_alt_amsl;
			mavlink_log_info(_mavlink_fd, "#audio: loiter %.1fm higher", (double)(min_alt_amsl - _global_pos.alt));

		} else {
			_pos_sp_triplet.current.alt = _global_pos.alt;
			mavlink_log_info(_mavlink_fd, "#audio: loiter at current altitude");
		}

	}
	_pos_sp_triplet.current.type = SETPOINT_TYPE_LOITER;
	_pos_sp_triplet.current.loiter_radius = _parameters.loiter_radius;
	_pos_sp_triplet.current.loiter_direction = 1;
	_pos_sp_triplet.previous.valid = false;
	_pos_sp_triplet.current.valid = true;
	_pos_sp_triplet.next.valid = false;
	_mission_item_valid = false;

	_pos_sp_triplet_updated = true;
}

void
Navigator::start_mission()
{
	_need_takeoff = true;

	set_mission_item();
}

void
Navigator::set_mission_item()
{
	reset_reached();

	/* copy current mission to previous item */
	memcpy(&_pos_sp_triplet.previous, &_pos_sp_triplet.current, sizeof(position_setpoint_s));

	_reset_loiter_pos = true;
	_do_takeoff = false;

	int ret = ERROR;

	while (_mission.current_mission_available()) {
		bool onboard = false;
		unsigned index = 0;
		ret = _mission.get_current_mission_item(&_mission_item, &onboard, &index);

<<<<<<< HEAD
		if (ret == OK) {
			_mission_item_valid = true;

			if (_mission_item.nav_cmd == NAV_CMD_ROI) {
				/* save ROI item */
				memcpy(&_roi_item, &_mission_item, sizeof(_mission_item));
				_roi_item_valid = true;
				mavlink_log_info(_mavlink_fd, "[navigator] ROI mode: %d", _roi_item.roi_mode);

				/* get next item */
				_mission.move_to_next();
				continue;
			}

			if (_roi_item_valid && _roi_item.roi_mode == ROI_MODE_FOLLOW && _mission_item.nav_cmd == NAV_CMD_WAYPOINT) {
				/* save previous follow offset */
				memcpy(&_follow_offset_prev, &_follow_offset_next, sizeof(_follow_offset_prev));

				/* set offset for target following items */
				_follow_offset_next.valid = true;
				_follow_offset_next.lat = _roi_item.lat;
				_follow_offset_next.lon = _roi_item.lon;
				_follow_offset_next.alt = _roi_item.altitude;
				get_vector_to_next_waypoint_fast(
						_roi_item.lat, _roi_item.lon,
						_mission_item.lat, _mission_item.lon,
						&_follow_offset_next.offset.data[0], &_follow_offset_next.offset.data[1]);
				_follow_offset_next.offset(2) = -(_mission_item.altitude - _roi_item.altitude);
				mavlink_log_info(_mavlink_fd, "f offs: %d %.2f %.2f %.2f -> %d %.2f %.2f %.2f",
						_follow_offset_prev.valid, _follow_offset_prev.offset(0), _follow_offset_prev.offset(1), _follow_offset_prev.offset(2),
						_follow_offset_next.valid, _follow_offset_next.offset(0), _follow_offset_next.offset(1), _follow_offset_next.offset(2));
			}
=======
	if (ret == OK) {
		_mission.report_current_offboard_mission_item();

		_mission_item_valid = true;
		position_setpoint_from_mission_item(&_pos_sp_triplet.current, &_mission_item);
>>>>>>> cb8095c5

			position_setpoint_from_mission_item(&_pos_sp_triplet.current, &_mission_item);

			if (_mission_item.nav_cmd != NAV_CMD_RETURN_TO_LAUNCH &&
				_mission_item.nav_cmd != NAV_CMD_LOITER_TIME_LIMIT &&
				_mission_item.nav_cmd != NAV_CMD_LOITER_TURN_COUNT &&
				_mission_item.nav_cmd != NAV_CMD_LOITER_UNLIMITED) {
				/* don't reset RTL state on RTL or LOITER items */
				_rtl_state = RTL_STATE_NONE;
			}

			if (_vstatus.is_rotary_wing) {
				if (_need_takeoff && (
						_mission_item.nav_cmd == NAV_CMD_TAKEOFF ||
						_mission_item.nav_cmd == NAV_CMD_WAYPOINT ||
						_mission_item.nav_cmd == NAV_CMD_RETURN_TO_LAUNCH ||
						_mission_item.nav_cmd == NAV_CMD_LOITER_TIME_LIMIT ||
						_mission_item.nav_cmd == NAV_CMD_LOITER_TURN_COUNT ||
						_mission_item.nav_cmd == NAV_CMD_LOITER_UNLIMITED
					)) {
					/* do special TAKEOFF handling for VTOL */
					_need_takeoff = false;

					/* calculate desired takeoff altitude AMSL */
					float takeoff_alt_amsl = _pos_sp_triplet.current.alt;

					if (_vstatus.condition_landed) {
						/* takeoff to at least NAV_TAKEOFF_ALT from ground if landed */
						takeoff_alt_amsl = fmaxf(takeoff_alt_amsl, _global_pos.alt + _parameters.takeoff_alt);
					}

					/* check if we really need takeoff */
					if (_vstatus.condition_landed || _global_pos.alt < takeoff_alt_amsl - _parameters.acceptance_radius) {
						/* force TAKEOFF if landed or waypoint altitude is more than current */
						_do_takeoff = true;

						/* move current position setpoint to next */
						memcpy(&_pos_sp_triplet.next, &_pos_sp_triplet.current, sizeof(position_setpoint_s));

						/* set current setpoint to takeoff */

						_pos_sp_triplet.current.lat = _global_pos.lat;
						_pos_sp_triplet.current.lon = _global_pos.lon;
						_pos_sp_triplet.current.alt = takeoff_alt_amsl;
						_pos_sp_triplet.current.yaw = NAN;
						_pos_sp_triplet.current.type = SETPOINT_TYPE_TAKEOFF;
					}

				} else if (_mission_item.nav_cmd == NAV_CMD_LAND) {
					/* will need takeoff after landing */
					_need_takeoff = true;
				}
			}

			if (_do_takeoff) {
				mavlink_log_info(_mavlink_fd, "#audio: takeoff to %.1fm above home", _pos_sp_triplet.current.alt - _home_pos.alt);

			} else {
				if (onboard) {
					mavlink_log_info(_mavlink_fd, "#audio: heading to onboard WP %d", index);

				} else {
					mavlink_log_info(_mavlink_fd, "#audio: heading to offboard WP %d", index);
				}
			}

		} else {
			/* since a mission is not advanced without WPs available, this is not supposed to happen */
			_mission_item_valid = false;
			_pos_sp_triplet.current.valid = false;
			warnx("ERROR: current WP can't be set");
		}

		if (!_do_takeoff) {
			mission_item_s item_next;
			ret = _mission.get_next_mission_item(&item_next);

			if (ret == OK) {
				position_setpoint_from_mission_item(&_pos_sp_triplet.next, &item_next);

			} else {
				/* this will fail for the last WP */
				_pos_sp_triplet.next.valid = false;
			}
		}

		_pos_sp_triplet_updated = true;
		break;
	}
}

void
Navigator::start_rtl()
{
	_do_takeoff = false;

	/* decide if we need climb */
	if (_rtl_state == RTL_STATE_NONE) {
		if (_global_pos.alt < _home_pos.alt + _parameters.rtl_alt) {
			_rtl_state = RTL_STATE_CLIMB;

		} else {
			_rtl_state = RTL_STATE_RETURN;
		}
	}

	/* if switching directly to return state, reset altitude setpoint */
	if (_rtl_state == RTL_STATE_RETURN) {
		_mission_item.altitude_is_relative = false;
		_mission_item.altitude = _global_pos.alt;
	}

	_reset_loiter_pos = true;
	set_rtl_item();
}

void
Navigator::start_land()
{
	reset_reached();

	/* this state can be requested by commander even if no global position available,
	 * in his case controller must perform landing without position control */
	_do_takeoff = false;
	_reset_loiter_pos = true;

	memcpy(&_pos_sp_triplet.previous, &_pos_sp_triplet.current, sizeof(position_setpoint_s));

	_mission_item_valid = true;

	_mission_item.lat = _global_pos.lat;
	_mission_item.lon = _global_pos.lon;
	_mission_item.altitude_is_relative = false;
	_mission_item.altitude = _global_pos.alt;
	_mission_item.yaw = NAN;
	_mission_item.loiter_radius = _parameters.loiter_radius;
	_mission_item.loiter_direction = 1;
	_mission_item.nav_cmd = NAV_CMD_LAND;
	_mission_item.acceptance_radius = _parameters.acceptance_radius;
	_mission_item.time_inside = 0.0f;
	_mission_item.pitch_min = 0.0f;
	_mission_item.autocontinue = true;
	_mission_item.origin = ORIGIN_ONBOARD;

	position_setpoint_from_mission_item(&_pos_sp_triplet.current, &_mission_item);

	_pos_sp_triplet.next.valid = false;
}

void
Navigator::start_land_home()
{
	reset_reached();

	/* land to home position, should be called when hovering above home, from RTL state */
	_do_takeoff = false;
	_reset_loiter_pos = true;

	memcpy(&_pos_sp_triplet.previous, &_pos_sp_triplet.current, sizeof(position_setpoint_s));

	_mission_item_valid = true;

	_mission_item.lat = _home_pos.lat;
	_mission_item.lon = _home_pos.lon;
	_mission_item.altitude_is_relative = false;
	_mission_item.altitude = _home_pos.alt;
	_mission_item.yaw = NAN;
	_mission_item.loiter_radius = _parameters.loiter_radius;
	_mission_item.loiter_direction = 1;
	_mission_item.nav_cmd = NAV_CMD_LAND;
	_mission_item.acceptance_radius = _parameters.acceptance_radius;
	_mission_item.time_inside = 0.0f;
	_mission_item.pitch_min = 0.0f;
	_mission_item.autocontinue = true;
	_mission_item.origin = ORIGIN_ONBOARD;

	position_setpoint_from_mission_item(&_pos_sp_triplet.current, &_mission_item);

	_pos_sp_triplet.next.valid = false;
}

void
Navigator::set_rtl_item()
{
	reset_reached();

	switch (_rtl_state) {
	case RTL_STATE_CLIMB: {
			memcpy(&_pos_sp_triplet.previous, &_pos_sp_triplet.current, sizeof(position_setpoint_s));

			float climb_alt = _home_pos.alt + _parameters.rtl_alt;

			if (_vstatus.condition_landed) {
				climb_alt = fmaxf(climb_alt, _global_pos.alt + _parameters.rtl_alt);
			}

			_mission_item_valid = true;

			_mission_item.lat = _global_pos.lat;
			_mission_item.lon = _global_pos.lon;
			_mission_item.altitude_is_relative = false;
			_mission_item.altitude = climb_alt;
			_mission_item.yaw = NAN;
			_mission_item.loiter_radius = _parameters.loiter_radius;
			_mission_item.loiter_direction = 1;
			_mission_item.nav_cmd = NAV_CMD_TAKEOFF;
			_mission_item.acceptance_radius = _parameters.acceptance_radius;
			_mission_item.time_inside = 0.0f;
			_mission_item.pitch_min = 0.0f;
			_mission_item.autocontinue = true;
			_mission_item.origin = ORIGIN_ONBOARD;

			position_setpoint_from_mission_item(&_pos_sp_triplet.current, &_mission_item);

			_pos_sp_triplet.next.valid = false;

			mavlink_log_info(_mavlink_fd, "#audio: RTL: climb to %.1fm above home", climb_alt - _home_pos.alt);
			break;
		}

	case RTL_STATE_RETURN: {
			memcpy(&_pos_sp_triplet.previous, &_pos_sp_triplet.current, sizeof(position_setpoint_s));

			_mission_item_valid = true;

			_mission_item.lat = _home_pos.lat;
			_mission_item.lon = _home_pos.lon;
			// don't change altitude
			if (_pos_sp_triplet.previous.valid) {
				/* if previous setpoint is valid then use it to calculate heading to home */
				_mission_item.yaw = get_bearing_to_next_waypoint(_pos_sp_triplet.previous.lat, _pos_sp_triplet.previous.lon, _mission_item.lat, _mission_item.lon);

			} else {
				/* else use current position */
				_mission_item.yaw = get_bearing_to_next_waypoint(_global_pos.lat, _global_pos.lon, _mission_item.lat, _mission_item.lon);
			}
			_mission_item.loiter_radius = _parameters.loiter_radius;
			_mission_item.loiter_direction = 1;
			_mission_item.nav_cmd = NAV_CMD_WAYPOINT;
			_mission_item.acceptance_radius = _parameters.acceptance_radius;
			_mission_item.time_inside = 0.0f;
			_mission_item.pitch_min = 0.0f;
			_mission_item.autocontinue = true;
			_mission_item.origin = ORIGIN_ONBOARD;

			position_setpoint_from_mission_item(&_pos_sp_triplet.current, &_mission_item);

			_pos_sp_triplet.next.valid = false;

			mavlink_log_info(_mavlink_fd, "#audio: RTL: return at %.1fm above home", _mission_item.altitude - _home_pos.alt);
			break;
		}

	case RTL_STATE_DESCEND: {
			memcpy(&_pos_sp_triplet.previous, &_pos_sp_triplet.current, sizeof(position_setpoint_s));

			_mission_item_valid = true;

			_mission_item.lat = _home_pos.lat;
			_mission_item.lon = _home_pos.lon;
			_mission_item.altitude_is_relative = false;
			_mission_item.altitude = _home_pos.alt + _parameters.land_alt;
			_mission_item.yaw = NAN;
			_mission_item.loiter_radius = _parameters.loiter_radius;
			_mission_item.loiter_direction = 1;
			_mission_item.nav_cmd = NAV_CMD_WAYPOINT;
			_mission_item.acceptance_radius = _parameters.acceptance_radius;
			_mission_item.time_inside = _parameters.rtl_land_delay < 0.0 ? 0.0f : _parameters.rtl_land_delay;
			_mission_item.pitch_min = 0.0f;
			_mission_item.autocontinue = _parameters.rtl_land_delay > -0.001f;
			_mission_item.origin = ORIGIN_ONBOARD;

			position_setpoint_from_mission_item(&_pos_sp_triplet.current, &_mission_item);

			_pos_sp_triplet.next.valid = false;

			mavlink_log_info(_mavlink_fd, "#audio: RTL: descend to %.1fm above home", _mission_item.altitude - _home_pos.alt);
			break;
		}

	default: {
			mavlink_log_critical(_mavlink_fd, "#audio: [navigator] error: unknown RTL state: %d", _rtl_state);
			start_loiter();
			break;
		}
	}

	_pos_sp_triplet_updated = true;
}

void
Navigator::request_loiter_or_ready()
{
	/* XXX workaround: no landing detector for fixedwing yet */
	if (_vstatus.condition_landed && _vstatus.is_rotary_wing) {
		dispatch(EVENT_READY_REQUESTED);

	} else {
		dispatch(EVENT_LOITER_REQUESTED);
	}
}

void
Navigator::request_mission_if_available()
{
	if (_mission.current_mission_available()) {
		dispatch(EVENT_MISSION_REQUESTED);

	} else {
		request_loiter_or_ready();
	}
}

void
Navigator::position_setpoint_from_mission_item(position_setpoint_s *sp, mission_item_s *item)
{
	sp->valid = true;

	if (item->nav_cmd == NAV_CMD_RETURN_TO_LAUNCH) {
		/* set home position for RTL item */
		sp->lat = _home_pos.lat;
		sp->lon = _home_pos.lon;
		sp->alt = _home_pos.alt + _parameters.rtl_alt;

		if (_pos_sp_triplet.previous.valid) {
			/* if previous setpoint is valid then use it to calculate heading to home */
			sp->yaw = get_bearing_to_next_waypoint(_pos_sp_triplet.previous.lat, _pos_sp_triplet.previous.lon, sp->lat, sp->lon);

		} else {
			/* else use current position */
			sp->yaw = get_bearing_to_next_waypoint(_global_pos.lat, _global_pos.lon, sp->lat, sp->lon);
		}
		sp->loiter_radius = _parameters.loiter_radius;
		sp->loiter_direction = 1;
		sp->pitch_min = 0.0f;

	} else {
		sp->lat = item->lat;
		sp->lon = item->lon;
		sp->alt = item->altitude_is_relative ? item->altitude + _home_pos.alt : item->altitude;
		sp->yaw = item->yaw;
		sp->loiter_radius = item->loiter_radius;
		sp->loiter_direction = item->loiter_direction;
		sp->pitch_min = item->pitch_min;
	}

	if (item->nav_cmd == NAV_CMD_TAKEOFF) {
		sp->type = SETPOINT_TYPE_TAKEOFF;

	} else if (item->nav_cmd == NAV_CMD_LAND) {
		sp->type = SETPOINT_TYPE_LAND;

	} else if (item->nav_cmd == NAV_CMD_LOITER_TIME_LIMIT ||
		   item->nav_cmd == NAV_CMD_LOITER_TURN_COUNT ||
		   item->nav_cmd == NAV_CMD_LOITER_UNLIMITED) {
		sp->type = SETPOINT_TYPE_LOITER;

	} else {
		sp->type = SETPOINT_TYPE_NORMAL;
	}
}

bool
Navigator::check_mission_item_reached()
{
	/* only check if there is actually a mission item to check */
	if (!_mission_item_valid) {
		return false;
	}

	if (_mission_item.nav_cmd == NAV_CMD_LAND) {
		return _vstatus.condition_landed;
	}

	/* XXX TODO count turns */
	if ((_mission_item.nav_cmd == NAV_CMD_LOITER_TURN_COUNT ||
	     _mission_item.nav_cmd == NAV_CMD_LOITER_TIME_LIMIT ||
	     _mission_item.nav_cmd == NAV_CMD_LOITER_UNLIMITED) &&
	    _mission_item.loiter_radius > 0.01f) {

		return false;
	}

	uint64_t now = hrt_absolute_time();

	bool follow_mode = (myState == NAV_STATE_MISSION && _roi_item_valid && _roi_item.roi_mode == ROI_MODE_FOLLOW &&
			_follow_offset_next.valid && _vstatus.condition_target_position_valid);

	/* check if position reached */
	if (!_waypoint_position_reached) {
		float acceptance_radius;
		if (!_do_takeoff && _mission_item.nav_cmd == NAV_CMD_WAYPOINT && _mission_item.acceptance_radius > 0.01f) {
			acceptance_radius = _mission_item.acceptance_radius;

		} else {
			acceptance_radius = _parameters.acceptance_radius;
		}

		/* calculate AMSL altitude for this waypoint */
		float wp_alt_amsl = _mission_item.altitude;

		if (_mission_item.altitude_is_relative)
			wp_alt_amsl += _home_pos.alt;

		if (_do_takeoff) {
			/* require only altitude for takeoff */
			if (_global_pos.alt > wp_alt_amsl - acceptance_radius) {
				_waypoint_position_reached = true;
			}

		} else {
			/* non-takeoff item */
			if (follow_mode) {
				/* follow target waypoint */
				math::Vector<3> current_offset;
				get_vector_to_next_waypoint_fast(_target_lat, _target_lon, _follow_offset_next.lat, _follow_offset_next.lon, &current_offset.data[0], &current_offset.data[1]);
				current_offset(2) = -(_follow_offset_next.alt - _target_alt);

				if (current_offset.length() <= acceptance_radius) {
					_waypoint_position_reached = true;
				}

				_waypoint_yaw_reached = true;

			} else {
				float dist_xy = -1.0f;
				float dist_z = -1.0f;

				float dist = get_distance_to_point_global_wgs84(_mission_item.lat, _mission_item.lon, wp_alt_amsl,
						(double)_global_pos.lat, (double)_global_pos.lon, _global_pos.alt,
						&dist_xy, &dist_z);

				if (dist >= 0.0f && dist <= acceptance_radius) {
					_waypoint_position_reached = true;
				}
			}
		}
	}

<<<<<<< HEAD
	/* when position reached check yaw */
	if (_waypoint_position_reached && !_waypoint_yaw_reached) {
		if (_vstatus.is_rotary_wing && !_do_takeoff && isfinite(_mission_item.yaw) && !follow_mode) {
			/* check yaw if defined only for rotary wing except takeoff and follow modes */
=======
	if (_waypoint_position_reached && !_waypoint_yaw_reached) {
		if (_vstatus.is_rotary_wing && !_do_takeoff && isfinite(_mission_item.yaw)) {
			/* check yaw if defined only for rotary wing except takeoff */
>>>>>>> cb8095c5
			float yaw_err = _wrap_pi(_mission_item.yaw - _global_pos.yaw);

			if (fabsf(yaw_err) < 0.05f) { /* XXX get rid of magic number */
				_waypoint_yaw_reached = true;
			}

		} else {
			_waypoint_yaw_reached = true;
		}
	}

	/* check if the current waypoint was reached */
	if (_waypoint_position_reached && _waypoint_yaw_reached) {
		if (_time_first_inside_orbit == 0) {
			_time_first_inside_orbit = now;

			if (_mission_item.time_inside > 0.01f) {
				mavlink_log_info(_mavlink_fd, "#audio: waypoint reached, wait for %.1fs", _mission_item.time_inside);
			}
		}

		/* check if the MAV was long enough inside the waypoint orbit */
		if ((now - _time_first_inside_orbit >= (uint64_t)_mission_item.time_inside * 1e6)
		    || _mission_item.nav_cmd == NAV_CMD_TAKEOFF) {
			reset_reached();
			return true;
		}
	}

	return false;

}

void
Navigator::reset_reached()
<<<<<<< HEAD
=======
{
	_time_first_inside_orbit = 0;
	_waypoint_position_reached = false;
	_waypoint_yaw_reached = false;

}

void
Navigator::on_mission_item_reached()
>>>>>>> cb8095c5
{
	_time_first_inside_orbit = 0;
	_waypoint_position_reached = false;
	_waypoint_yaw_reached = false;

}

void
Navigator::on_mission_item_reached()
{
	if (myState == NAV_STATE_MISSION) {
		if (_do_takeoff) {
			/* takeoff completed */
			_do_takeoff = false;
			mavlink_log_info(_mavlink_fd, "#audio: takeoff completed");

		} else {
			/* advance by one mission item */
			_mission.move_to_next();
		}

		if (_mission.current_mission_available()) {
			set_mission_item();

		} else {
			/* if no more mission items available then finish mission */
			/* loiter at last waypoint */
			_reset_loiter_pos = false;
			_follow_offset_next.valid = false;
			mavlink_log_info(_mavlink_fd, "[navigator] mission completed");
			request_loiter_or_ready();
		}

	} else if (myState == NAV_STATE_RTL) {
		/* RTL completed */
		if (_rtl_state == RTL_STATE_DESCEND) {
			/* hovering above home position, land if needed or loiter */
			mavlink_log_info(_mavlink_fd, "[navigator] RTL completed");

			if (_mission_item.autocontinue) {
				dispatch(EVENT_LAND_REQUESTED);

			} else {
				_reset_loiter_pos = false;
				dispatch(EVENT_LOITER_REQUESTED);
			}

		} else {
			/* next RTL step */
			_rtl_state = (RTLState)(_rtl_state + 1);
			set_rtl_item();
		}

	} else if (myState == NAV_STATE_LAND) {
		/* landing completed */
		mavlink_log_info(_mavlink_fd, "[navigator] landing completed");
		dispatch(EVENT_READY_REQUESTED);
	}
}

void
Navigator::publish_position_setpoint_triplet()
{
	/* update navigation state */
	_pos_sp_triplet.nav_state = static_cast<nav_state_t>(myState);

	/* update position setpoint when following target */
	if (myState == NAV_STATE_MISSION && _roi_item_valid && _roi_item.roi_mode == ROI_MODE_FOLLOW &&
			(_follow_offset_prev.valid || _follow_offset_next.valid) && _vstatus.condition_target_position_valid && !_do_takeoff) {
		_pos_sp_triplet.current.valid = true;
		_pos_sp_triplet.current.type = SETPOINT_TYPE_NORMAL;

		/* calculate current desired offset from target position */
		math::Vector<3> offset;
		if (!_follow_offset_prev.valid) {
			offset = _follow_offset_next.offset;

		} else if (!_follow_offset_next.valid) {
			offset = _follow_offset_prev.offset;

		} else {
			float dist_prev = get_distance_to_point_global_wgs84(
					_target_lat, _target_lon, _target_alt,
					_follow_offset_prev.lat, _follow_offset_prev.lon, _follow_offset_prev.alt,
					NULL, NULL);
			float dist_next = get_distance_to_point_global_wgs84(
					_target_lat, _target_lon, _target_alt,
					_follow_offset_next.lat, _follow_offset_next.lon, _follow_offset_next.alt,
					NULL, NULL);
			float progress = dist_prev / (dist_prev + dist_next);
			offset = _follow_offset_prev.offset + (_follow_offset_next.offset - _follow_offset_prev.offset) * progress;
		}

		/* add offset to target position */
		add_vector_to_global_position(
				_target_lat, _target_lon,
				offset(0), offset(1),
				&_pos_sp_triplet.current.lat, &_pos_sp_triplet.current.lon);
		_pos_sp_triplet.current.alt = _target_alt - offset(2);

		/* calculate direction to target */
		// TODO add yaw offset, use actual position instead of offset
		_pos_sp_triplet.current.yaw = atan2f(-offset(1), -offset(0));

		_pos_sp_triplet.current.vel_n = _target_pos.vel_n;
		_pos_sp_triplet.current.vel_e = _target_pos.vel_e;
		_pos_sp_triplet.current.vel_d = _target_pos.vel_d;

		_pos_sp_triplet.current.loiter_radius = _parameters.loiter_radius;
		_pos_sp_triplet.current.loiter_direction = 1;
		_pos_sp_triplet.current.pitch_min = 0.0f;
	}

	/* lazily publish the position setpoint triplet only once available */
	if (_pos_sp_triplet_pub > 0) {
		/* publish the position setpoint triplet */
		orb_publish(ORB_ID(position_setpoint_triplet), _pos_sp_triplet_pub, &_pos_sp_triplet);

	} else {
		/* advertise and publish */
		_pos_sp_triplet_pub = orb_advertise(ORB_ID(position_setpoint_triplet), &_pos_sp_triplet);
	}
}

void Navigator::add_fence_point(int argc, char *argv[])
{
	_geofence.addPoint(argc, argv);
}

void Navigator::load_fence_from_file(const char *filename)
{
	_geofence.loadFromFile(filename);
}


static void usage()
{
	errx(1, "usage: navigator {start|stop|status|fence|fencefile}");
}

int navigator_main(int argc, char *argv[])
{
	if (argc < 2) {
		usage();
	}

	if (!strcmp(argv[1], "start")) {

		if (navigator::g_navigator != nullptr) {
			errx(1, "already running");
		}

		navigator::g_navigator = new Navigator;

		if (navigator::g_navigator == nullptr) {
			errx(1, "alloc failed");
		}

		if (OK != navigator::g_navigator->start()) {
			delete navigator::g_navigator;
			navigator::g_navigator = nullptr;
			err(1, "start failed");
		}

		return 0;
	}

	if (navigator::g_navigator == nullptr)
		errx(1, "not running");

	if (!strcmp(argv[1], "stop")) {
		delete navigator::g_navigator;
		navigator::g_navigator = nullptr;

	} else if (!strcmp(argv[1], "status")) {
		navigator::g_navigator->status();

	} else if (!strcmp(argv[1], "fence")) {
		navigator::g_navigator->add_fence_point(argc - 2, argv + 2);

	} else if (!strcmp(argv[1], "fencefile")) {
		navigator::g_navigator->load_fence_from_file(GEOFENCE_FILENAME);

	} else {
		usage();
	}

	return 0;
}<|MERGE_RESOLUTION|>--- conflicted
+++ resolved
@@ -1188,8 +1188,9 @@
 		unsigned index = 0;
 		ret = _mission.get_current_mission_item(&_mission_item, &onboard, &index);
 
-<<<<<<< HEAD
 		if (ret == OK) {
+			_mission.report_current_offboard_mission_item();
+
 			_mission_item_valid = true;
 
 			if (_mission_item.nav_cmd == NAV_CMD_ROI) {
@@ -1221,13 +1222,6 @@
 						_follow_offset_prev.valid, _follow_offset_prev.offset(0), _follow_offset_prev.offset(1), _follow_offset_prev.offset(2),
 						_follow_offset_next.valid, _follow_offset_next.offset(0), _follow_offset_next.offset(1), _follow_offset_next.offset(2));
 			}
-=======
-	if (ret == OK) {
-		_mission.report_current_offboard_mission_item();
-
-		_mission_item_valid = true;
-		position_setpoint_from_mission_item(&_pos_sp_triplet.current, &_mission_item);
->>>>>>> cb8095c5
 
 			position_setpoint_from_mission_item(&_pos_sp_triplet.current, &_mission_item);
 
@@ -1667,16 +1661,10 @@
 		}
 	}
 
-<<<<<<< HEAD
 	/* when position reached check yaw */
 	if (_waypoint_position_reached && !_waypoint_yaw_reached) {
 		if (_vstatus.is_rotary_wing && !_do_takeoff && isfinite(_mission_item.yaw) && !follow_mode) {
 			/* check yaw if defined only for rotary wing except takeoff and follow modes */
-=======
-	if (_waypoint_position_reached && !_waypoint_yaw_reached) {
-		if (_vstatus.is_rotary_wing && !_do_takeoff && isfinite(_mission_item.yaw)) {
-			/* check yaw if defined only for rotary wing except takeoff */
->>>>>>> cb8095c5
 			float yaw_err = _wrap_pi(_mission_item.yaw - _global_pos.yaw);
 
 			if (fabsf(yaw_err) < 0.05f) { /* XXX get rid of magic number */
@@ -1712,18 +1700,6 @@
 
 void
 Navigator::reset_reached()
-<<<<<<< HEAD
-=======
-{
-	_time_first_inside_orbit = 0;
-	_waypoint_position_reached = false;
-	_waypoint_yaw_reached = false;
-
-}
-
-void
-Navigator::on_mission_item_reached()
->>>>>>> cb8095c5
 {
 	_time_first_inside_orbit = 0;
 	_waypoint_position_reached = false;
