--- conflicted
+++ resolved
@@ -1162,7 +1162,6 @@
 		unsigned index = 0;
 		ret = _mission.get_current_mission_item(&_mission_item, &onboard, &index);
 
-<<<<<<< HEAD
 		if (ret == OK) {
 			/* reset time counter for new item */
 			_mission_item_valid = true;
@@ -1173,11 +1172,6 @@
 				memcpy(&_roi_item, &_mission_item, sizeof(_mission_item));
 				roi_item_valid = true;
 				mavlink_log_info(_mavlink_fd, "[navigator] ROI item found");
-=======
-	if (ret == OK) {
-		_mission_item_valid = true;
-		position_setpoint_from_mission_item(&_pos_sp_triplet.current, &_mission_item);
->>>>>>> 7d8f08ad
 
 				/* get next item */
 				_mission.move_to_next();
@@ -1634,17 +1628,10 @@
 			}
 		}
 
-<<<<<<< HEAD
-		if (!_waypoint_yaw_reached) {
+		if (_waypoint_position_reached && !_waypoint_yaw_reached) {
 			if (_vstatus.is_rotary_wing && !_do_takeoff && isfinite(_mission_item.yaw)) {
 				/* check yaw if defined only for rotary wing except takeoff */
 				float yaw_err = _wrap_pi(_mission_item.yaw - _global_pos.yaw);
-=======
-	if (_waypoint_position_reached && !_waypoint_yaw_reached) {
-		if (_vstatus.is_rotary_wing && !_do_takeoff && isfinite(_mission_item.yaw)) {
-			/* check yaw if defined only for rotary wing except takeoff */
-			float yaw_err = _wrap_pi(_mission_item.yaw - _global_pos.yaw);
->>>>>>> 7d8f08ad
 
 				if (fabsf(yaw_err) < 0.05f) { /* XXX get rid of magic number */
 					_waypoint_yaw_reached = true;
