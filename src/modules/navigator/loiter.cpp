--- conflicted
+++ resolved
@@ -227,12 +227,7 @@
                 mavlink_log_info(_navigator->get_mavlink_fd(), "Land disarm command");
 
 				land();
-<<<<<<< HEAD
 				set_sub_mode(LOITER_SUB_MODE_LANDING, false);
-
-=======
-				set_sub_mode(LOITER_SUB_MODE_LANDING, 0);
->>>>>>> d193f348
 				break;
 			}
             case REMOTE_CMD_GOTO_DEFUALT_DST: {
