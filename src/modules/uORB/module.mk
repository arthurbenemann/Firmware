--- conflicted
+++ resolved
@@ -40,14 +40,7 @@
 # XXX probably excessive, 2048 should be sufficient
 MODULE_STACKSIZE	= 4096
 
-<<<<<<< HEAD
-SRCS			= objects_common.cpp \
-			  uORB2.cpp
-=======
-SRCS			= uORB.cpp \
-			  objects_common.cpp \
-			  Publication.cpp \
-			  Subscription.cpp
+SRCS			= uORB2.cpp \
+			  objects_common.cpp
 
-MAXOPTIMIZATION	 = -Os
->>>>>>> 97a1410e
+MAXOPTIMIZATION	 = -Os