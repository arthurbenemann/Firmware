--- conflicted
+++ resolved
@@ -67,16 +67,10 @@
 	MAIN_STATE_ALTCTL,
 	MAIN_STATE_POSCTL,
 	MAIN_STATE_AUTO_MISSION,
-<<<<<<< HEAD
-	MAIN_STATE_AUTO_LOITER,
-	MAIN_STATE_AUTO_RTL,
-	MAIN_STATE_AUTO_ABS_FOLLOW,
-    MAIN_STATE_AUTO_PATH_FOLLOW,
-=======
 	MAIN_STATE_LOITER,
 	MAIN_STATE_RTL,
 	MAIN_STATE_ABS_FOLLOW,
->>>>>>> 022c05d4
+    MAIN_STATE_AUTO_PATH_FOLLOW,
 	MAIN_STATE_ACRO,
 	MAIN_STATE_OFFBOARD,
 	MAIN_STATE_FOLLOW,
