/****************************************************************************
 *
 *   Copyright (c) 2012-2014 PX4 Development Team. All rights reserved.
 *
 * Redistribution and use in source and binary forms, with or without
 * modification, are permitted provided that the following conditions
 * are met:
 *
 * 1. Redistributions of source code must retain the above copyright
 *    notice, this list of conditions and the following disclaimer.
 * 2. Redistributions in binary form must reproduce the above copyright
 *    notice, this list of conditions and the following disclaimer in
 *    the documentation and/or other materials provided with the
 *    distribution.
 * 3. Neither the name PX4 nor the names of its contributors may be
 *    used to endorse or promote products derived from this software
 *    without specific prior written permission.
 *
 * THIS SOFTWARE IS PROVIDED BY THE COPYRIGHT HOLDERS AND CONTRIBUTORS
 * "AS IS" AND ANY EXPRESS OR IMPLIED WARRANTIES, INCLUDING, BUT NOT
 * LIMITED TO, THE IMPLIED WARRANTIES OF MERCHANTABILITY AND FITNESS
 * FOR A PARTICULAR PURPOSE ARE DISCLAIMED. IN NO EVENT SHALL THE
 * COPYRIGHT OWNER OR CONTRIBUTORS BE LIABLE FOR ANY DIRECT, INDIRECT,
 * INCIDENTAL, SPECIAL, EXEMPLARY, OR CONSEQUENTIAL DAMAGES (INCLUDING,
 * BUT NOT LIMITED TO, PROCUREMENT OF SUBSTITUTE GOODS OR SERVICES; LOSS
 * OF USE, DATA, OR PROFITS; OR BUSINESS INTERRUPTION) HOWEVER CAUSED
 * AND ON ANY THEORY OF LIABILITY, WHETHER IN CONTRACT, STRICT
 * LIABILITY, OR TORT (INCLUDING NEGLIGENCE OR OTHERWISE) ARISING IN
 * ANY WAY OUT OF THE USE OF THIS SOFTWARE, EVEN IF ADVISED OF THE
 * POSSIBILITY OF SUCH DAMAGE.
 *
 ****************************************************************************/

/**
 * @file mavlink_receiver.cpp
 * MAVLink protocol message receive and dispatch
 *
 * @author Lorenz Meier <lm@inf.ethz.ch>
 */

/* XXX trim includes */
#include <nuttx/config.h>
#include <unistd.h>
#include <pthread.h>
#include <stdio.h>
#include <math.h>
#include <stdbool.h>
#include <fcntl.h>
#include <mqueue.h>
#include <string.h>
#include <drivers/drv_hrt.h>
#include <drivers/drv_accel.h>
#include <drivers/drv_gyro.h>
#include <drivers/drv_mag.h>
#include <drivers/drv_baro.h>
#include <time.h>
#include <float.h>
#include <unistd.h>
#include <nuttx/sched.h>
#include <sys/prctl.h>
#include <termios.h>
#include <errno.h>
#include <stdlib.h>
#include <poll.h>

#include <mathlib/mathlib.h>

#include <systemlib/param/param.h>
#include <systemlib/systemlib.h>
#include <systemlib/err.h>
#include <systemlib/airspeed.h>
#include <mavlink/mavlink_log.h>
#include <commander/px4_custom_mode.h>
#include <geo/geo.h>

__BEGIN_DECLS

#include "mavlink_bridge_header.h"
// #include "waypoints.h"
#include "mavlink_receiver.h"
#include "mavlink_main.h"
#include "util.h"

__END_DECLS

<<<<<<< HEAD
/* XXX should be in a header somewhere */
extern "C" pthread_t receive_start(int uart);

static void handle_message(mavlink_message_t *msg);
static void *receive_thread(void *arg);

static mavlink_status_t status;
static struct vehicle_vicon_position_s vicon_position;
static struct vehicle_command_s vcmd;
static struct offboard_control_setpoint_s offboard_control_sp;

struct vehicle_global_position_s hil_global_pos;
struct vehicle_local_position_s hil_local_pos;
struct vehicle_attitude_s hil_attitude;
struct vehicle_gps_position_s hil_gps;
struct sensor_combined_s hil_sensors;
struct battery_status_s	hil_battery_status;
static orb_advert_t pub_hil_global_pos = -1;
static orb_advert_t pub_hil_local_pos = -1;
static orb_advert_t pub_hil_attitude = -1;
static orb_advert_t pub_hil_gps = -1;
static orb_advert_t pub_hil_sensors = -1;
static orb_advert_t pub_hil_gyro = -1;
static orb_advert_t pub_hil_accel = -1;
static orb_advert_t pub_hil_mag = -1;
static orb_advert_t pub_hil_baro = -1;
static orb_advert_t pub_hil_airspeed = -1;
static orb_advert_t pub_hil_battery = -1;

/* packet counter */
static int hil_counter = 0;
static int hil_frames = 0;
static uint64_t old_timestamp = 0;

static orb_advert_t cmd_pub = -1;
static orb_advert_t flow_pub = -1;

static orb_advert_t offboard_control_sp_pub = -1;
static orb_advert_t vicon_position_pub = -1;
static orb_advert_t telemetry_status_pub = -1;
static orb_advert_t target_pos_pub = -1;

// variables for HIL reference position
static int32_t lat0 = 0;
static int32_t lon0 = 0;
static double alt0 = 0;

static void
handle_message(mavlink_message_t *msg)
=======
MavlinkReceiver::MavlinkReceiver(Mavlink *parent) :
	_mavlink(parent),
	pub_hil_global_pos(-1),
	pub_hil_local_pos(-1),
	pub_hil_attitude(-1),
	pub_hil_gps(-1),
	pub_hil_sensors(-1),
	pub_hil_gyro(-1),
	pub_hil_accel(-1),
	pub_hil_mag(-1),
	pub_hil_baro(-1),
	pub_hil_airspeed(-1),
	pub_hil_battery(-1),
	hil_counter(0),
	hil_frames(0),
	old_timestamp(0),
	cmd_pub(-1),
	flow_pub(-1),
	offboard_control_sp_pub(-1),
	vicon_position_pub(-1),
	telemetry_status_pub(-1),
	lat0(0),
	lon0(0),
	alt0(0.0)
{

}

void
MavlinkReceiver::handle_message(mavlink_message_t *msg)
>>>>>>> 2a3637db
{
	if (msg->msgid == MAVLINK_MSG_ID_COMMAND_LONG) {

		mavlink_command_long_t cmd_mavlink;
		mavlink_msg_command_long_decode(msg, &cmd_mavlink);

		if (cmd_mavlink.target_system == mavlink_system.sysid && ((cmd_mavlink.target_component == mavlink_system.compid)
				|| (cmd_mavlink.target_component == MAV_COMP_ID_ALL))) {
			//check for MAVLINK terminate command
			if (cmd_mavlink.command == MAV_CMD_PREFLIGHT_REBOOT_SHUTDOWN && ((int)cmd_mavlink.param1) == 3) {
				/* This is the link shutdown command, terminate mavlink */
				printf("[mavlink] Terminating .. \n");
				fflush(stdout);
				usleep(50000);

				/* terminate other threads and this thread */
				_mavlink->_task_should_exit = true;

			} else {

				/* Copy the content of mavlink_command_long_t cmd_mavlink into command_t cmd */
				vcmd.param1 = cmd_mavlink.param1;
				vcmd.param2 = cmd_mavlink.param2;
				vcmd.param3 = cmd_mavlink.param3;
				vcmd.param4 = cmd_mavlink.param4;
				vcmd.param5 = cmd_mavlink.param5;
				vcmd.param6 = cmd_mavlink.param6;
				vcmd.param7 = cmd_mavlink.param7;
				// XXX do proper translation
				vcmd.command = (enum VEHICLE_CMD)cmd_mavlink.command;
				vcmd.target_system = cmd_mavlink.target_system;
				vcmd.target_component = cmd_mavlink.target_component;
				vcmd.source_system = msg->sysid;
				vcmd.source_component = msg->compid;
				vcmd.confirmation =  cmd_mavlink.confirmation;

				/* check if topic is advertised */
				if (cmd_pub <= 0) {
					cmd_pub = orb_advertise(ORB_ID(vehicle_command), &vcmd);

				} else {
					/* publish */
					orb_publish(ORB_ID(vehicle_command), cmd_pub, &vcmd);
				}
			}
		}
	}

	if (msg->msgid == MAVLINK_MSG_ID_OPTICAL_FLOW) {
		mavlink_optical_flow_t flow;
		mavlink_msg_optical_flow_decode(msg, &flow);

		struct optical_flow_s f;

		f.timestamp = flow.time_usec;
		f.flow_raw_x = flow.flow_x;
		f.flow_raw_y = flow.flow_y;
		f.flow_comp_x_m = flow.flow_comp_m_x;
		f.flow_comp_y_m = flow.flow_comp_m_y;
		f.ground_distance_m = flow.ground_distance;
		f.quality = flow.quality;
		f.sensor_id = flow.sensor_id;

		/* check if topic is advertised */
		if (flow_pub <= 0) {
			flow_pub = orb_advertise(ORB_ID(optical_flow), &f);

		} else {
			/* publish */
			orb_publish(ORB_ID(optical_flow), flow_pub, &f);
		}
	}

	if (msg->msgid == MAVLINK_MSG_ID_SET_MODE) {
		/* Set mode on request */
		mavlink_set_mode_t new_mode;
		mavlink_msg_set_mode_decode(msg, &new_mode);

		union px4_custom_mode custom_mode;
		custom_mode.data = new_mode.custom_mode;
		/* Copy the content of mavlink_command_long_t cmd_mavlink into command_t cmd */
		vcmd.param1 = new_mode.base_mode;
		vcmd.param2 = custom_mode.main_mode;
		vcmd.param3 = 0;
		vcmd.param4 = 0;
		vcmd.param5 = 0;
		vcmd.param6 = 0;
		vcmd.param7 = 0;
		vcmd.command = VEHICLE_CMD_DO_SET_MODE;
		vcmd.target_system = new_mode.target_system;
		vcmd.target_component = MAV_COMP_ID_ALL;
		vcmd.source_system = msg->sysid;
		vcmd.source_component = msg->compid;
		vcmd.confirmation = 1;

		/* check if topic is advertised */
		if (cmd_pub <= 0) {
			cmd_pub = orb_advertise(ORB_ID(vehicle_command), &vcmd);

		} else {
			/* create command */
			orb_publish(ORB_ID(vehicle_command), cmd_pub, &vcmd);
		}
	}

	/* Handle Vicon position estimates */
	if (msg->msgid == MAVLINK_MSG_ID_VICON_POSITION_ESTIMATE) {
		mavlink_vicon_position_estimate_t pos;
		mavlink_msg_vicon_position_estimate_decode(msg, &pos);

		vicon_position.timestamp = hrt_absolute_time();

		vicon_position.x = pos.x;
		vicon_position.y = pos.y;
		vicon_position.z = pos.z;

		vicon_position.roll = pos.roll;
		vicon_position.pitch = pos.pitch;
		vicon_position.yaw = pos.yaw;

		if (vicon_position_pub <= 0) {
			vicon_position_pub = orb_advertise(ORB_ID(vehicle_vicon_position), &vicon_position);

		} else {
			orb_publish(ORB_ID(vehicle_vicon_position), vicon_position_pub, &vicon_position);
		}
	}

	/* Handle quadrotor motor setpoints */

	if (msg->msgid == MAVLINK_MSG_ID_SET_QUAD_SWARM_ROLL_PITCH_YAW_THRUST) {
		mavlink_set_quad_swarm_roll_pitch_yaw_thrust_t quad_motors_setpoint;
		mavlink_msg_set_quad_swarm_roll_pitch_yaw_thrust_decode(msg, &quad_motors_setpoint);

		if (mavlink_system.sysid < 4) {

			/* switch to a receiving link mode */
			_mavlink->set_mode(Mavlink::MODE_TX_HEARTBEAT_ONLY);

			/*
			 * rate control mode - defined by MAVLink
			 */

			uint8_t ml_mode = 0;
			bool ml_armed = false;

			switch (quad_motors_setpoint.mode) {
			case 0:
				ml_armed = false;
				break;

			case 1:
				ml_mode = OFFBOARD_CONTROL_MODE_DIRECT_RATES;
				ml_armed = true;

				break;

			case 2:
				ml_mode = OFFBOARD_CONTROL_MODE_DIRECT_ATTITUDE;
				ml_armed = true;

				break;

			case 3:
				ml_mode = OFFBOARD_CONTROL_MODE_DIRECT_VELOCITY;
				break;

			case 4:
				ml_mode = OFFBOARD_CONTROL_MODE_DIRECT_POSITION;
				break;
			}

			offboard_control_sp.p1 = (float)quad_motors_setpoint.roll[mavlink_system.sysid - 1]   / (float)INT16_MAX;
			offboard_control_sp.p2 = (float)quad_motors_setpoint.pitch[mavlink_system.sysid - 1]  / (float)INT16_MAX;
			offboard_control_sp.p3 = (float)quad_motors_setpoint.yaw[mavlink_system.sysid - 1]    / (float)INT16_MAX;
			offboard_control_sp.p4 = (float)quad_motors_setpoint.thrust[mavlink_system.sysid - 1] / (float)UINT16_MAX;

			if (quad_motors_setpoint.thrust[mavlink_system.sysid - 1] == 0) {
				ml_armed = false;
			}

			offboard_control_sp.armed = ml_armed;
			offboard_control_sp.mode = static_cast<enum OFFBOARD_CONTROL_MODE>(ml_mode);

			offboard_control_sp.timestamp = hrt_absolute_time();

			/* check if topic has to be advertised */
			if (offboard_control_sp_pub <= 0) {
				offboard_control_sp_pub = orb_advertise(ORB_ID(offboard_control_setpoint), &offboard_control_sp);

			} else {
				/* Publish */
				orb_publish(ORB_ID(offboard_control_setpoint), offboard_control_sp_pub, &offboard_control_sp);
			}
		}
	}

	/* handle status updates of the radio */
	if (msg->msgid == MAVLINK_MSG_ID_RADIO_STATUS) {

		struct telemetry_status_s tstatus;

		mavlink_radio_status_t rstatus;
		mavlink_msg_radio_status_decode(msg, &rstatus);

		/* publish telemetry status topic */
		tstatus.timestamp = hrt_absolute_time();
		tstatus.type = TELEMETRY_STATUS_RADIO_TYPE_3DR_RADIO;
		tstatus.rssi = rstatus.rssi;
		tstatus.remote_rssi = rstatus.remrssi;
		tstatus.txbuf = rstatus.txbuf;
		tstatus.noise = rstatus.noise;
		tstatus.remote_noise = rstatus.remnoise;
		tstatus.rxerrors = rstatus.rxerrors;
		tstatus.fixed = rstatus.fixed;

		if (telemetry_status_pub <= 0) {
			telemetry_status_pub = orb_advertise(ORB_ID(telemetry_status), &tstatus);

		} else {
			orb_publish(ORB_ID(telemetry_status), telemetry_status_pub, &tstatus);
		}
	}

	/*
	 * Only decode hil messages in HIL mode.
	 *
	 * The HIL mode is enabled by the HIL bit flag
	 * in the system mode. Either send a set mode
	 * COMMAND_LONG message or a SET_MODE message
	 */

	if (_mavlink->get_hil_enabled()) {

		uint64_t timestamp = hrt_absolute_time();

		if (msg->msgid == MAVLINK_MSG_ID_HIL_SENSOR) {

			mavlink_hil_sensor_t imu;
			mavlink_msg_hil_sensor_decode(msg, &imu);

			/* sensors general */
			hil_sensors.timestamp = hrt_absolute_time();

			/* hil gyro */
			static const float mrad2rad = 1.0e-3f;
			hil_sensors.gyro_raw[0] = imu.xgyro / mrad2rad;
			hil_sensors.gyro_raw[1] = imu.ygyro / mrad2rad;
			hil_sensors.gyro_raw[2] = imu.zgyro / mrad2rad;
			hil_sensors.gyro_rad_s[0] = imu.xgyro;
			hil_sensors.gyro_rad_s[1] = imu.ygyro;
			hil_sensors.gyro_rad_s[2] = imu.zgyro;
			hil_sensors.gyro_counter = hil_counter;

			/* accelerometer */
			static const float mg2ms2 = 9.8f / 1000.0f;
			hil_sensors.accelerometer_raw[0] = imu.xacc / mg2ms2;
			hil_sensors.accelerometer_raw[1] = imu.yacc / mg2ms2;
			hil_sensors.accelerometer_raw[2] = imu.zacc / mg2ms2;
			hil_sensors.accelerometer_m_s2[0] = imu.xacc;
			hil_sensors.accelerometer_m_s2[1] = imu.yacc;
			hil_sensors.accelerometer_m_s2[2] = imu.zacc;
			hil_sensors.accelerometer_mode = 0; // TODO what is this?
			hil_sensors.accelerometer_range_m_s2 = 32.7f; // int16
			hil_sensors.accelerometer_counter = hil_counter;

			/* adc */
			hil_sensors.adc_voltage_v[0] = 0.0f;
			hil_sensors.adc_voltage_v[1] = 0.0f;
			hil_sensors.adc_voltage_v[2] = 0.0f;

			/* magnetometer */
			float mga2ga = 1.0e-3f;
			hil_sensors.magnetometer_raw[0] = imu.xmag / mga2ga;
			hil_sensors.magnetometer_raw[1] = imu.ymag / mga2ga;
			hil_sensors.magnetometer_raw[2] = imu.zmag / mga2ga;
			hil_sensors.magnetometer_ga[0] = imu.xmag;
			hil_sensors.magnetometer_ga[1] = imu.ymag;
			hil_sensors.magnetometer_ga[2] = imu.zmag;
			hil_sensors.magnetometer_range_ga = 32.7f; // int16
			hil_sensors.magnetometer_mode = 0; // TODO what is this
			hil_sensors.magnetometer_cuttoff_freq_hz = 50.0f;
			hil_sensors.magnetometer_counter = hil_counter;

			/* baro */
			hil_sensors.baro_pres_mbar = imu.abs_pressure;
			hil_sensors.baro_alt_meter = imu.pressure_alt;
			hil_sensors.baro_temp_celcius = imu.temperature;
			hil_sensors.baro_counter = hil_counter;

			/* differential pressure */
			hil_sensors.differential_pressure_pa = imu.diff_pressure * 1e2f; //from hPa to Pa
			hil_sensors.differential_pressure_counter = hil_counter;

			/* airspeed from differential pressure, ambient pressure and temp */
			struct airspeed_s airspeed;

			float ias = calc_indicated_airspeed(hil_sensors.differential_pressure_pa);
			// XXX need to fix this
			float tas = ias;

			airspeed.timestamp = hrt_absolute_time();
			airspeed.indicated_airspeed_m_s = ias;
			airspeed.true_airspeed_m_s = tas;

			if (pub_hil_airspeed < 0) {
				pub_hil_airspeed = orb_advertise(ORB_ID(airspeed), &airspeed);

			} else {
				orb_publish(ORB_ID(airspeed), pub_hil_airspeed, &airspeed);
			}

			//warnx("SENSOR: IAS: %6.2f TAS: %6.2f", airspeed.indicated_airspeed_m_s, airspeed.true_airspeed_m_s);

			/* individual sensor publications */
			struct gyro_report gyro;
			gyro.x_raw = imu.xgyro / mrad2rad;
			gyro.y_raw = imu.ygyro / mrad2rad;
			gyro.z_raw = imu.zgyro / mrad2rad;
			gyro.x = imu.xgyro;
			gyro.y = imu.ygyro;
			gyro.z = imu.zgyro;
			gyro.temperature = imu.temperature;
			gyro.timestamp = hrt_absolute_time();

			if (pub_hil_gyro < 0) {
				pub_hil_gyro = orb_advertise(ORB_ID(sensor_gyro), &gyro);

			} else {
				orb_publish(ORB_ID(sensor_gyro), pub_hil_gyro, &gyro);
			}

			struct accel_report accel;

			accel.x_raw = imu.xacc / mg2ms2;

			accel.y_raw = imu.yacc / mg2ms2;

			accel.z_raw = imu.zacc / mg2ms2;

			accel.x = imu.xacc;

			accel.y = imu.yacc;

			accel.z = imu.zacc;

			accel.temperature = imu.temperature;

			accel.timestamp = hrt_absolute_time();

			if (pub_hil_accel < 0) {
				pub_hil_accel = orb_advertise(ORB_ID(sensor_accel), &accel);

			} else {
				orb_publish(ORB_ID(sensor_accel), pub_hil_accel, &accel);
			}

			struct mag_report mag;

			mag.x_raw = imu.xmag / mga2ga;

			mag.y_raw = imu.ymag / mga2ga;

			mag.z_raw = imu.zmag / mga2ga;

			mag.x = imu.xmag;

			mag.y = imu.ymag;

			mag.z = imu.zmag;

			mag.timestamp = hrt_absolute_time();

			if (pub_hil_mag < 0) {
				pub_hil_mag = orb_advertise(ORB_ID(sensor_mag), &mag);

			} else {
				orb_publish(ORB_ID(sensor_mag), pub_hil_mag, &mag);
			}

			struct baro_report baro;

			baro.pressure = imu.abs_pressure;

			baro.altitude = imu.pressure_alt;

			baro.temperature = imu.temperature;

			baro.timestamp = hrt_absolute_time();

			if (pub_hil_baro < 0) {
				pub_hil_baro = orb_advertise(ORB_ID(sensor_baro), &baro);

			} else {
				orb_publish(ORB_ID(sensor_baro), pub_hil_baro, &baro);
			}

			/* publish combined sensor topic */
			if (pub_hil_sensors > 0) {
				orb_publish(ORB_ID(sensor_combined), pub_hil_sensors, &hil_sensors);

			} else {
				pub_hil_sensors = orb_advertise(ORB_ID(sensor_combined), &hil_sensors);
			}

			/* fill in HIL battery status */
			hil_battery_status.timestamp = hrt_absolute_time();
			hil_battery_status.voltage_v = 11.1f;
			hil_battery_status.current_a = 10.0f;

			/* lazily publish the battery voltage */
			if (pub_hil_battery > 0) {
				orb_publish(ORB_ID(battery_status), pub_hil_battery, &hil_battery_status);

			} else {
				pub_hil_battery = orb_advertise(ORB_ID(battery_status), &hil_battery_status);
			}

			// increment counters
			hil_counter++;
			hil_frames++;

			// output
			if ((timestamp - old_timestamp) > 10000000) {
				printf("receiving hil sensor at %d hz\n", hil_frames / 10);
				old_timestamp = timestamp;
				hil_frames = 0;
			}
		}

		if (msg->msgid == MAVLINK_MSG_ID_HIL_GPS) {

			mavlink_hil_gps_t gps;
			mavlink_msg_hil_gps_decode(msg, &gps);

			/* gps */
			hil_gps.timestamp_position = gps.time_usec;
			hil_gps.time_gps_usec = gps.time_usec;
			hil_gps.lat = gps.lat;
			hil_gps.lon = gps.lon;
			hil_gps.alt = gps.alt;
			hil_gps.eph_m = (float)gps.eph * 1e-2f; // from cm to m
			hil_gps.epv_m = (float)gps.epv * 1e-2f; // from cm to m
			hil_gps.timestamp_variance = gps.time_usec;
			hil_gps.s_variance_m_s = 5.0f;
			hil_gps.p_variance_m = hil_gps.eph_m * hil_gps.eph_m;
			hil_gps.vel_m_s = (float)gps.vel * 1e-2f; // from cm/s to m/s

			/* gps.cog is in degrees 0..360 * 100, heading is -PI..+PI */
			float heading_rad = gps.cog * M_DEG_TO_RAD_F * 1e-2f;

			/* go back to -PI..PI */
			if (heading_rad > M_PI_F)
				heading_rad -= 2.0f * M_PI_F;

			hil_gps.timestamp_velocity = gps.time_usec;
			hil_gps.vel_n_m_s = gps.vn * 1e-2f; // from cm to m
			hil_gps.vel_e_m_s = gps.ve * 1e-2f; // from cm to m
			hil_gps.vel_d_m_s = gps.vd * 1e-2f; // from cm to m
			hil_gps.vel_ned_valid = true;
			/* COG (course over ground) is spec'ed as -PI..+PI */
			hil_gps.cog_rad = heading_rad;
			hil_gps.fix_type = gps.fix_type;
			hil_gps.satellites_visible = gps.satellites_visible;

			/* publish GPS measurement data */
			if (pub_hil_gps > 0) {
				orb_publish(ORB_ID(vehicle_gps_position), pub_hil_gps, &hil_gps);

			} else {
				pub_hil_gps = orb_advertise(ORB_ID(vehicle_gps_position), &hil_gps);
			}

		}

		if (msg->msgid == MAVLINK_MSG_ID_HIL_STATE_QUATERNION) {

			mavlink_hil_state_quaternion_t hil_state;
			mavlink_msg_hil_state_quaternion_decode(msg, &hil_state);

			struct airspeed_s airspeed;
			airspeed.timestamp = hrt_absolute_time();
			airspeed.indicated_airspeed_m_s = hil_state.ind_airspeed * 1e-2f;
			airspeed.true_airspeed_m_s = hil_state.true_airspeed * 1e-2f;

			if (pub_hil_airspeed < 0) {
				pub_hil_airspeed = orb_advertise(ORB_ID(airspeed), &airspeed);

			} else {
				orb_publish(ORB_ID(airspeed), pub_hil_airspeed, &airspeed);
			}

			// publish global position	
			if (pub_hil_global_pos > 0) {
				orb_publish(ORB_ID(vehicle_global_position), pub_hil_global_pos, &hil_global_pos);
				// global position packet
				hil_global_pos.timestamp = timestamp;
				hil_global_pos.global_valid = true;
				hil_global_pos.lat = hil_state.lat;
				hil_global_pos.lon = hil_state.lon;
				hil_global_pos.alt = hil_state.alt / 1000.0f;
				hil_global_pos.vel_n = hil_state.vx / 100.0f;
				hil_global_pos.vel_e = hil_state.vy / 100.0f;
				hil_global_pos.vel_d = hil_state.vz / 100.0f;

			} else {
				pub_hil_global_pos = orb_advertise(ORB_ID(vehicle_global_position), &hil_global_pos);
			}

			// publish local position
			if (pub_hil_local_pos > 0) {
				float x;
				float y;
				bool landed = (float)(hil_state.alt)/1000.0f < (alt0 + 0.1f); // XXX improve?
				double lat = hil_state.lat*1e-7;
				double lon = hil_state.lon*1e-7;
				map_projection_project(lat, lon, &x, &y); 
				hil_local_pos.timestamp = timestamp;
				hil_local_pos.xy_valid = true;
				hil_local_pos.z_valid = true;
				hil_local_pos.v_xy_valid = true;
				hil_local_pos.v_z_valid = true;
				hil_local_pos.x = x;
				hil_local_pos.y = y;
				hil_local_pos.z = alt0 - hil_state.alt/1000.0f;
				hil_local_pos.vx = hil_state.vx/100.0f;
				hil_local_pos.vy = hil_state.vy/100.0f;
				hil_local_pos.vz = hil_state.vz/100.0f;
				hil_local_pos.yaw = hil_attitude.yaw;
				hil_local_pos.xy_global = true;
				hil_local_pos.z_global = true;
				hil_local_pos.ref_timestamp = timestamp;
				hil_local_pos.ref_lat = hil_state.lat;
				hil_local_pos.ref_lon = hil_state.lon;
				hil_local_pos.ref_alt = alt0;
				hil_local_pos.landed = landed;
				orb_publish(ORB_ID(vehicle_local_position), pub_hil_local_pos, &hil_local_pos);
			} else {
				pub_hil_local_pos = orb_advertise(ORB_ID(vehicle_local_position), &hil_local_pos);
				lat0 = hil_state.lat;
				lon0 = hil_state.lon;
				alt0 = hil_state.alt / 1000.0f;
				map_projection_init(hil_state.lat, hil_state.lon);
			}

			/* Calculate Rotation Matrix */
			math::Quaternion q(hil_state.attitude_quaternion);
			math::Matrix<3,3> C_nb = q.to_dcm();
			math::Vector<3> euler = C_nb.to_euler();

			/* set rotation matrix */
			for (int i = 0; i < 3; i++) for (int j = 0; j < 3; j++)
					hil_attitude.R[i][j] = C_nb(i, j);

			hil_attitude.R_valid = true;

			/* set quaternion */
			hil_attitude.q[0] = q(0);
			hil_attitude.q[1] = q(1);
			hil_attitude.q[2] = q(2);
			hil_attitude.q[3] = q(3);
			hil_attitude.q_valid = true;

			hil_attitude.roll = euler(0);
			hil_attitude.pitch = euler(1);
			hil_attitude.yaw = euler(2);
			hil_attitude.rollspeed = hil_state.rollspeed;
			hil_attitude.pitchspeed = hil_state.pitchspeed;
			hil_attitude.yawspeed = hil_state.yawspeed;

			/* set timestamp and notify processes (broadcast) */
			hil_attitude.timestamp = hrt_absolute_time();

			if (pub_hil_attitude > 0) {
				orb_publish(ORB_ID(vehicle_attitude), pub_hil_attitude, &hil_attitude);

			} else {
				pub_hil_attitude = orb_advertise(ORB_ID(vehicle_attitude), &hil_attitude);
			}

			struct accel_report accel;

			accel.x_raw = hil_state.xacc / 9.81f * 1e3f;

			accel.y_raw = hil_state.yacc / 9.81f * 1e3f;

			accel.z_raw = hil_state.zacc / 9.81f * 1e3f;

			accel.x = hil_state.xacc;

			accel.y = hil_state.yacc;

			accel.z = hil_state.zacc;

			accel.temperature = 25.0f;

			accel.timestamp = hrt_absolute_time();

			if (pub_hil_accel < 0) {
				pub_hil_accel = orb_advertise(ORB_ID(sensor_accel), &accel);

			} else {
				orb_publish(ORB_ID(sensor_accel), pub_hil_accel, &accel);
			}

			/* fill in HIL battery status */
			hil_battery_status.timestamp = hrt_absolute_time();
			hil_battery_status.voltage_v = 11.1f;
			hil_battery_status.current_a = 10.0f;

			/* lazily publish the battery voltage */
			if (pub_hil_battery > 0) {
				orb_publish(ORB_ID(battery_status), pub_hil_battery, &hil_battery_status);

			} else {
				pub_hil_battery = orb_advertise(ORB_ID(battery_status), &hil_battery_status);
			}
		}

		if (msg->msgid == MAVLINK_MSG_ID_MANUAL_CONTROL) {
			mavlink_manual_control_t man;
			mavlink_msg_manual_control_decode(msg, &man);

			struct rc_channels_s rc_hil;
			memset(&rc_hil, 0, sizeof(rc_hil));
			static orb_advert_t rc_pub = 0;

			rc_hil.timestamp = hrt_absolute_time();
			rc_hil.chan_count = 4;

			rc_hil.chan[0].scaled = man.x / 1000.0f;
			rc_hil.chan[1].scaled = man.y / 1000.0f;
			rc_hil.chan[2].scaled = man.r / 1000.0f;
			rc_hil.chan[3].scaled = man.z / 1000.0f;

			struct manual_control_setpoint_s mc;
			static orb_advert_t mc_pub = 0;

			int manual_sub = orb_subscribe(ORB_ID(manual_control_setpoint));

			/* get a copy first, to prevent altering values that are not sent by the mavlink command */
			orb_copy(ORB_ID(manual_control_setpoint), manual_sub, &mc);

			mc.timestamp = rc_hil.timestamp;
			mc.roll = man.x / 1000.0f;
			mc.pitch = man.y / 1000.0f;
			mc.yaw = man.r / 1000.0f;
			mc.throttle = man.z / 1000.0f;

			/* fake RC channels with manual control input from simulator */


			if (rc_pub == 0) {
				rc_pub = orb_advertise(ORB_ID(rc_channels), &rc_hil);

			} else {
				orb_publish(ORB_ID(rc_channels), rc_pub, &rc_hil);
			}

			if (mc_pub == 0) {
				mc_pub = orb_advertise(ORB_ID(manual_control_setpoint), &mc);

			} else {
				orb_publish(ORB_ID(manual_control_setpoint), mc_pub, &mc);
			}
		}
	}

	/* Handle global position */
	if (msg->msgid == MAVLINK_MSG_ID_GLOBAL_POSITION_INT) {
		mavlink_global_position_int_t pos;
		mavlink_msg_global_position_int_decode(msg, &pos);

		struct target_global_position_s target_pos;

		target_pos.timestamp = hrt_absolute_time();
		target_pos.sysid = msg->sysid;
		target_pos.valid = true;
		target_pos.lat = pos.lat / 1e7d;
		target_pos.lon = pos.lon / 1e7d;
		target_pos.alt = pos.alt / 1000.0f;
		target_pos.vel_n = pos.vx / 100.0f;
		target_pos.vel_e = pos.vy / 100.0f;
		target_pos.vel_d = pos.vz / 100.0f;
		target_pos.yaw = _wrap_pi(pos.hdg / (float)(18000.0f * M_PI));

		/* check if topic is advertised */
		if (target_pos_pub <= 0) {
			target_pos_pub = orb_advertise(ORB_ID(target_global_position), &target_pos);

		} else {
			/* publish */
			orb_publish(ORB_ID(target_global_position), target_pos_pub, &target_pos);
		}
	}
}


/**
 * Receive data from UART.
 */
void *
MavlinkReceiver::receive_thread(void *arg)
{
	int uart_fd = _mavlink->get_uart_fd();

	const int timeout = 1000;
	uint8_t buf[32];

	mavlink_message_t msg;

	/* Set thread name */
	char thread_name[18];
	sprintf(thread_name, "mavlink_uart_rcv_%d", _mavlink->get_channel());
	prctl(PR_SET_NAME, thread_name, getpid());

	struct pollfd fds[1];
	fds[0].fd = uart_fd;
	fds[0].events = POLLIN;

	ssize_t nread = 0;

	while (!_mavlink->_task_should_exit) {
		if (poll(fds, 1, timeout) > 0) {

			/* non-blocking read. read may return negative values */
			if ((nread = read(uart_fd, buf, sizeof(buf))) < (ssize_t)sizeof(buf)) {
				/* to avoid reading very small chunks wait for data before reading */
				usleep(1000);
			}

			/* if read failed, this loop won't execute */
			for (ssize_t i = 0; i < nread; i++) {
				if (mavlink_parse_char(_mavlink->get_chan(), buf[i], &msg, &status)) {
					/* handle generic messages and commands */
					handle_message(&msg);

					/* handle packet with waypoint component */
					_mavlink->mavlink_wpm_message_handler(&msg);

					/* handle packet with parameter component */
					_mavlink->mavlink_pm_message_handler(MAVLINK_COMM_0, &msg);
				}
			}
		}
	}

	return NULL;
}

void MavlinkReceiver::print_status()
{

}

void * MavlinkReceiver::start_helper(void *context)
{
	MavlinkReceiver *rcv = new MavlinkReceiver((Mavlink*)context);
	return rcv->receive_thread(NULL);
}

pthread_t
MavlinkReceiver::receive_start(Mavlink *parent)
{
	pthread_attr_t receiveloop_attr;
	pthread_attr_init(&receiveloop_attr);

	// set to non-blocking read
	int flags = fcntl(parent->get_uart_fd(), F_GETFL, 0);
	fcntl(parent->get_uart_fd(), F_SETFL, flags | O_NONBLOCK);

	struct sched_param param;
	(void)pthread_attr_getschedparam(&receiveloop_attr, &param);
	param.sched_priority = SCHED_PRIORITY_MAX - 40;
	(void)pthread_attr_setschedparam(&receiveloop_attr, &param);

	pthread_attr_setstacksize(&receiveloop_attr, 3000);

	pthread_t thread;
	pthread_create(&thread, &receiveloop_attr, MavlinkReceiver::start_helper, (void*)parent);

	pthread_attr_destroy(&receiveloop_attr);
	return thread;
}<|MERGE_RESOLUTION|>--- conflicted
+++ resolved
@@ -83,57 +83,6 @@
 
 __END_DECLS
 
-<<<<<<< HEAD
-/* XXX should be in a header somewhere */
-extern "C" pthread_t receive_start(int uart);
-
-static void handle_message(mavlink_message_t *msg);
-static void *receive_thread(void *arg);
-
-static mavlink_status_t status;
-static struct vehicle_vicon_position_s vicon_position;
-static struct vehicle_command_s vcmd;
-static struct offboard_control_setpoint_s offboard_control_sp;
-
-struct vehicle_global_position_s hil_global_pos;
-struct vehicle_local_position_s hil_local_pos;
-struct vehicle_attitude_s hil_attitude;
-struct vehicle_gps_position_s hil_gps;
-struct sensor_combined_s hil_sensors;
-struct battery_status_s	hil_battery_status;
-static orb_advert_t pub_hil_global_pos = -1;
-static orb_advert_t pub_hil_local_pos = -1;
-static orb_advert_t pub_hil_attitude = -1;
-static orb_advert_t pub_hil_gps = -1;
-static orb_advert_t pub_hil_sensors = -1;
-static orb_advert_t pub_hil_gyro = -1;
-static orb_advert_t pub_hil_accel = -1;
-static orb_advert_t pub_hil_mag = -1;
-static orb_advert_t pub_hil_baro = -1;
-static orb_advert_t pub_hil_airspeed = -1;
-static orb_advert_t pub_hil_battery = -1;
-
-/* packet counter */
-static int hil_counter = 0;
-static int hil_frames = 0;
-static uint64_t old_timestamp = 0;
-
-static orb_advert_t cmd_pub = -1;
-static orb_advert_t flow_pub = -1;
-
-static orb_advert_t offboard_control_sp_pub = -1;
-static orb_advert_t vicon_position_pub = -1;
-static orb_advert_t telemetry_status_pub = -1;
-static orb_advert_t target_pos_pub = -1;
-
-// variables for HIL reference position
-static int32_t lat0 = 0;
-static int32_t lon0 = 0;
-static double alt0 = 0;
-
-static void
-handle_message(mavlink_message_t *msg)
-=======
 MavlinkReceiver::MavlinkReceiver(Mavlink *parent) :
 	_mavlink(parent),
 	pub_hil_global_pos(-1),
@@ -164,7 +113,6 @@
 
 void
 MavlinkReceiver::handle_message(mavlink_message_t *msg)
->>>>>>> 2a3637db
 {
 	if (msg->msgid == MAVLINK_MSG_ID_COMMAND_LONG) {
 
