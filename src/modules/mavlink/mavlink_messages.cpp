--- conflicted
+++ resolved
@@ -275,11 +275,7 @@
 						status->load * 1000.0f,
 						status->battery_voltage * 1000.0f,
 						status->battery_current * 1000.0f,
-<<<<<<< HEAD
-						status->battery_remaining,
-=======
 						status->battery_remaining * 100.0f,
->>>>>>> db474072
 						status->drop_rate_comm,
 						status->errors_comm,
 						status->errors_count1,
@@ -1373,8 +1369,6 @@
 		} else {
 			/* send camera capture off */
 			mavlink_msg_command_long_send(_channel, mavlink_system.sysid, 0, MAV_CMD_DO_CONTROL_VIDEO, 0, 0, 0, 0, 0, 0, 0, 0);
-<<<<<<< HEAD
-=======
 		}
 	}
 };
@@ -1413,7 +1407,6 @@
 			case RANGE_FINDER_TYPE_LASER:
 			type = MAV_DISTANCE_SENSOR_LASER;
 			break;
->>>>>>> db474072
 		}
 
 		uint8_t id = 0;
