#!nsh
#
# USB MAVLink start
#

echo "Starting MAVLink on this USB console"

<<<<<<< HEAD
mavlink start -b 230400 -d /dev/ttyACM0
=======
mavlink start -r 5000 -d /dev/ttyACM0
>>>>>>> 85001b52

# Exit shell to make it available to MAVLink
exit <|MERGE_RESOLUTION|>--- conflicted
+++ resolved
@@ -5,11 +5,7 @@
 
 echo "Starting MAVLink on this USB console"
 
-<<<<<<< HEAD
-mavlink start -b 230400 -d /dev/ttyACM0
-=======
 mavlink start -r 5000 -d /dev/ttyACM0
->>>>>>> 85001b52
 
 # Exit shell to make it available to MAVLink
 exit 